package com.jhalt.expiringmap;

import static org.junit.Assert.assertEquals;
import static org.junit.Assert.assertFalse;
import static org.junit.Assert.assertNotNull;
import static org.junit.Assert.assertTrue;

import java.util.ConcurrentModificationException;
import java.util.Iterator;
import java.util.Map;
import java.util.Random;
import java.util.concurrent.TimeUnit;

<<<<<<< HEAD
import org.concurrentunit.Examples;
=======
import org.concurrentunit.ConcurrentTestCase;
>>>>>>> 66df7fef
import org.junit.Ignore;
import org.junit.Test;

import com.jhalt.expiringmap.ExpiringMap.ExpirationListener;
import com.jhalt.expiringmap.ExpiringMap.ExpirationPolicy;

/**
 * Tests {@link ExpiringMap}.
 */
public class ExpiringMapTest extends Examples {
  private static final int VALUE_PREFIX = 12345;
  private static final String KEY_PREFIX = "key prefix:";

  /**
   * Tests {@link ExpiringMap#create()}.
   */
  @Test
  public void testExpiringMapCreate() {
    assertNotNull(ExpiringMap.create());
  }

  /**
   * Tests {@link ExpiringMap#valuesIterator()}.
   */
  @Test
  public void testValuesIterator() {
    ExpiringMap<String, String> map = ExpiringMap.create();
    Iterator<String> valuesIterator = map.valuesIterator();
    assertFalse(valuesIterator.hasNext());

    String[] values = new String[] { "a", "b", "c", "d" };

    for (int i = 0; i < values.length; i++)
      map.put(values[i], values[i]);

    valuesIterator = map.valuesIterator();

    for (int i = 0; valuesIterator.hasNext(); i++)
      assertEquals(values[i], valuesIterator.next());
  }

  /**
   * Ensures that concurrent modification throws an exception.
   */
  @Test(expected = ConcurrentModificationException.class)
  public void testConcurrentModification() {
    ExpiringMap<String, String> map = ExpiringMap.create();
    map.put("a", "a");

    Iterator<String> valuesIterator = map.valuesIterator();
    valuesIterator.next();
    map.put("c", "c");
    valuesIterator.next();
  }

  /**
   * Tests {@link ExpiringMap#put(Object, Object)}.
   */
  @Test
  public void testPut() throws Exception {
    Map<String, Integer> map = ExpiringMap.builder().expiration(100, TimeUnit.MILLISECONDS).build();

    for (int i = 0; i < 10; i++) {
      map.put(KEY_PREFIX + i, VALUE_PREFIX + i);
      assertEquals(Integer.valueOf(VALUE_PREFIX + i), map.get(KEY_PREFIX + i));
    }

    Thread.sleep(150);

    assertTrue(map.isEmpty());
  }

  /**
   * Tests that a deadlock does not occur when concurrently reading/writing the same entries.
   */
  @Test
  public void deadlockShouldNotOccur() throws Throwable {
    final long duration = 1000;
    final String finalKey = "final";
    int threadCount = 5;

    final ExpiringMap<String, Long> map = ExpiringMap.builder()
        .expiration(duration, TimeUnit.MILLISECONDS)
        .expirationListener(new ExpirationListener<String, Long>() {
          public void expired(String key, Long startTime) {
            if (key.equals(finalKey))
              resume();
          }
        }).build();

    threadedRun(threadCount, new Runnable() {
      public void run() {
        try {
          Random random = new Random();

          for (int i = 0; i < 1000; i++) {
            map.put("key" + random.nextInt(5), System.currentTimeMillis());
            Thread.sleep(1);
          }
        } catch (Exception e) {
          threadFail(e);
        } finally {
          resume();
        }
      }
    });

    threadWait(10000, threadCount);
    map.put(finalKey, System.currentTimeMillis());
    threadWait(2000);
  }

  /**
   * Asserts that a remove on a map that is empty after the remove causes no side effect.
   */
  @Test
  public void testRemoveFromMapWithOneEntry() {
    Map<String, String> map = ExpiringMap.create();
    map.put("test", "test");
    map.remove("test");
    map = ExpiringMap.builder().variableExpiration().build();
    map.put("test", "test");
    map.remove("test");
  }

  /**
   * Performs 10000 puts in each of 50 threads across 10 maps and ensures that expiration times are
   * within 1/10s of expected times.
   */
  @Test
  @Ignore
  public void test50ThreadsAcross10MapsWith1SecondExpiration() throws Throwable {
    putTest(50, 10, 1000);
  }

  /**
   * Performs 10000 puts in each of 20 threads across 50 maps and ensures that expiration times are
   * within 1/10s of expected times.
   */
  @Test
  @Ignore
  public void test20ThreadsAcross50MapsWith1SecondExpiration() throws Throwable {
    putTest(20, 50, 1000);
  }

  /**
   * A test that performs 10000 puts in each of {@code threadCount} threads across {@code mapCount}
   * maps and asserts that expiration times are within 1/10th of a second of the expected times.
   * 
   * <p>
   * Note: Thread puts timeout at 60 seconds.
   */
  @SuppressWarnings({ "unchecked", "rawtypes" })
  private void putTest(final int threadCount, final int mapCount, final long duration)
      throws Throwable {
    final String finalKey = "final";

    ExpirationListener<String, Long> expirationListener = new ExpirationListener<String, Long>() {
      public void expired(String key, Long startTime) {
        // Assert that expiration is within 1/10 second of expected time
        threadAssertTrue(System.currentTimeMillis() - (startTime + duration) < 100);

        if (key.equals(finalKey))
          resume();
      }
    };

    ExpiringMap.Builder builder = ExpiringMap.builder().expiration(duration, TimeUnit.MILLISECONDS)
        .expirationListener(expirationListener);
    final ExpiringMap[] maps = new ExpiringMap[mapCount];

    for (int i = 0; i < mapCount; i++)
      maps[i] = builder.build();

    threadedRun(threadCount, new Runnable() {
      public void run() {
        Random mapRandom = new Random();
        Random keyRandom = new Random();
        Random sleepRandom = new Random();

        try {
          for (int i = 0; i < 10000; i++) {
            maps[mapRandom.nextInt(mapCount)].put("key" + keyRandom.nextInt(1000),
                System.currentTimeMillis());
            Thread.sleep(sleepRandom.nextInt(2) + 1);
          }
        } catch (Exception e) {
          threadFail(e);
        } finally {
          resume();
        }
      }
    });

    threadWait(60000, threadCount);

    for (int i = 0; i < mapCount; i++)
      maps[i].put(finalKey, System.currentTimeMillis());

    threadWait(10000, mapCount);

    for (int i = 0; i < mapCount; i++)
      assertTrue(maps[i].isEmpty());
  }

  /**
   * Tests that an expiration listener is called as expected.
   */
  @Test
  public void expirationListenerShouldBeCalled() throws Throwable {
    final String key = "a";
    final String value = "v";

    Map<String, String> map = ExpiringMap.builder().expiration(100, TimeUnit.MILLISECONDS)
        .expirationListener(new ExpirationListener<String, String>() {
          public void expired(String thekey, String thevalue) {
            threadAssertEquals(key, thekey);
            threadAssertEquals(value, thevalue);
            resume();
          }
        }).build();

    map.put(key, value);

    threadWait(5000);
  }

  /**
   * Ensures that long running expiration listeners should be threaded.
   */
  @Test
  public void expirationListenerShouldBeThreaded() throws Throwable {
    final ExpiringMap<String, String> map = ExpiringMap.builder()
        .expiration(100, TimeUnit.MILLISECONDS).build();
    final Integer[] counter = new Integer[] { 0 };
    map.addExpirationListener(new ExpirationListener<String, String>() {
      public void expired(String thekey, String thevalue) {
        try {
          if (counter[0]++ > 0)
            threadAssertEquals(1, ExpiringMap.listenerService.getActiveCount());

          Thread.sleep(110);
        } catch (InterruptedException e) {
        }

        resume();
      }
    });

    map.put("a", "a");
    threadWait(500);
    map.put("a", "a");
    threadWait(2000);
  }

  /**
   * Ensures that short running expiration listeners should be threaded.
   */
  @Test
  public void expirationListenerShouldNotBeThreaded() throws Throwable {
    final ExpiringMap<String, String> map = ExpiringMap.builder()
        .expiration(100, TimeUnit.MILLISECONDS).build();
    final Integer[] counter = new Integer[] { 0 };
    map.addExpirationListener(new ExpirationListener<String, String>() {
      public void expired(String thekey, String thevalue) {
        if (counter[0]++ > 0)
          threadAssertEquals(0, ExpiringMap.listenerService.getActiveCount());

        resume();
      }
    });

    map.put("a", "a");
    threadWait(500);
    map.put("a", "a");
    threadWait(2000);
  }

  /**
   * Tests {@link ExpiringMap#removeExpirationListener(ExpirationListener)}.
   */
  @Test
  public void testRemoveExpirationListener() {
    ExpiringMap<String, String> map = ExpiringMap.create();
    ExpirationListener<String, String> listener1 = new ExpirationListener<String, String>() {
      public void expired(String key, String value) {
      }
    };

    ExpirationListener<String, String> listener2 = new ExpirationListener<String, String>() {
      public void expired(String key, String value) {
      }
    };

    map.addExpirationListener(listener1);
    map.addExpirationListener(listener2);

    assertEquals(2, map.expirationListeners.size());
    map.removeExpirationListener(listener2);
    assertEquals(listener1, map.expirationListeners.get(0).expirationListener);
    map.removeExpirationListener(listener1);
    assertTrue(map.expirationListeners.isEmpty());
  }

  /**
   * Tests {@link ExpiringMap#addExpirationListener(ExpirationListener)}.
   */
  @Test
  public void testAddExpirationListener() {
    ExpiringMap<String, String> map = ExpiringMap.create();
    ExpirationListener<String, String> listener1 = new ExpirationListener<String, String>() {
      public void expired(String key, String value) {
      }
    };

    ExpirationListener<String, String> listener2 = new ExpirationListener<String, String>() {
      public void expired(String key, String value) {
      }
    };

    map.addExpirationListener(listener1);
    map.addExpirationListener(listener2);
    assertEquals(listener1, map.expirationListeners.get(0).expirationListener);
    assertEquals(listener2, map.expirationListeners.get(1).expirationListener);
  }

  /**
   * Tests {@link ExpiringMap#get(Object)}.
   */
  @Test
  public void testGet() throws Exception {
    Map<String, Integer> map = ExpiringMap.builder().expiration(100, TimeUnit.MILLISECONDS).build();

    for (int i = 0; i < 10; i++)
      map.put(KEY_PREFIX + i, VALUE_PREFIX + i);

    for (int i = 0; i < 10; i++)
      assertEquals(Integer.valueOf(i + VALUE_PREFIX), map.get(KEY_PREFIX + i));

    Thread.sleep(150);

    for (int i = 0; i < 10; i++)
      assertEquals(null, map.get(KEY_PREFIX + i));
  }

  /**
   * Tests that {@link ExpiringMap#setExpiration(long, TimeUnit)} works as expected.
   */
  @Test
  public void testSetExpiration() throws Exception {
    ExpiringMap<String, String> map = ExpiringMap.builder().variableExpiration()
        .expiration(100, TimeUnit.MILLISECONDS).build();
    map.put("a", "a");
    Thread.sleep(150);
    assertTrue(map.isEmpty());
    map.setExpiration(500, TimeUnit.MILLISECONDS);
    map.put("a", "a");
    Thread.sleep(200);
    assertTrue(map.containsKey("a"));
    Thread.sleep(350);
    assertTrue(map.isEmpty());
  }

  /**
   * Tests that {@link ExpiringMap#setExpirationPolicy(ExpirationPolicy) works as expected.
   */
  @Test
  public void testSetExpirationPolicy() throws Exception {
    ExpiringMap<String, String> map = ExpiringMap.builder().variableExpiration()
        .expiration(100, TimeUnit.MILLISECONDS).build();
    map.put("a", "a");
    map.put("b", "b");
    map.put("c", "c");
    Thread.sleep(50);
    map.setExpirationPolicy(ExpirationPolicy.ACCESSED);
    map.put("d", "d");
    Thread.sleep(50);
    map.get("d");
    Thread.sleep(50);
    map.get("d");
    Thread.sleep(50);
    assertFalse(map.containsKey("a"));
    assertFalse(map.containsKey("b"));
    assertFalse(map.containsKey("c"));
    assertTrue(map.containsKey("d"));
    Thread.sleep(60);
    assertTrue(map.isEmpty());
  }

  /**
   * Tests that {@link ExpiringMap#setExpirationPolicy(Object, ExpirationPolicy) works as expected.
   */
  @Test
  public void testEntrySetExpirationPolicy() throws Exception {
    ExpiringMap<String, String> map = ExpiringMap.builder().variableExpiration()
        .expiration(100, TimeUnit.MILLISECONDS).build();
    map.put("a", "a");
    map.put("b", "b");
    map.put("c", "c");
    map.get("a");
    map.get("c");
    Thread.sleep(110);
    assertFalse(map.containsKey("a"));
    assertFalse(map.containsKey("b"));
    assertFalse(map.containsKey("c"));
    map.put("a", "a");
    map.put("b", "b");
    map.put("c", "c");
    map.setExpirationPolicy("b", ExpirationPolicy.ACCESSED);
    Thread.sleep(50);
    map.get("b");
    Thread.sleep(60);
    assertFalse(map.containsKey("a"));
    assertTrue(map.containsKey("b"));
    assertFalse(map.containsKey("c"));
    Thread.sleep(50);
    assertTrue(map.isEmpty());
  }

  /**
   * Tests that {@link ExpiringMap#setExpiration(Object, long, TimeUnit)} works as expected.
   */
  @Test
  public void testEntrySetExpiration() throws Exception {
    ExpiringMap<String, String> map = ExpiringMap.builder().variableExpiration().build();
    map.put("a", "a");
    map.put("b", "b");
    map.put("c", "c");
    map.put("d", "d");
    map.setExpiration("c", 100, TimeUnit.MILLISECONDS);
    Thread.sleep(120);
    assertTrue(map.containsKey("a"));
    assertTrue(map.containsKey("b"));
    assertFalse(map.containsKey("c"));
    assertTrue(map.containsKey("d"));
  }

  /**
   * Verifies that map entries expire.
   * 
   * @throws Exception
   */
  @Test
  public void entriesShouldExpireInOrder() throws Exception {
    Map<String, String> map = ExpiringMap.builder().expiration(100, TimeUnit.MILLISECONDS).build();
    map.put("John", "Doe");
    Thread.sleep(50);
    assertTrue(map.containsKey("John"));
    map.put("Moe", "Doe");
    Thread.sleep(70);
    assertFalse(map.containsKey("John"));
    assertTrue(map.containsKey("Moe"));
    map.put("Joe", "Doe");
    Thread.sleep(50);
    assertFalse(map.containsKey("Moe"));
    assertTrue(map.containsKey("Joe"));
    Thread.sleep(60);
    assertTrue(map.isEmpty());
  }

  /**
   * Ensures that entries are replaced as expected.
   * 
   * @throws Throwable
   */
  @Test
  public void entriesShouldBeReplaced() throws Throwable {
    final ExpiringMap<String, String> map = ExpiringMap.builder()
        .expiration(100, TimeUnit.MILLISECONDS).build();

    map.put("John", "Doe");
    Thread.sleep(50);
    map.put("John", "Moe");
    Thread.sleep(60);
    assertEquals("Moe", map.get("John"));
    Thread.sleep(50);
    assertTrue(map.isEmpty());
  }

  /**
   * Runs the {@code runnable} across {@code threadCount} threads.
   * 
   * @param threadCount
   * @param runnable
   */
  private void threadedRun(int threadCount, Runnable runnable) {
    Thread[] threads = new Thread[threadCount];

    for (int i = 0; i < threadCount; i++)
      threads[i] = new Thread(runnable);

    for (int i = 0; i < threadCount; i++)
      threads[i].start();
  }

  /**
   * Verifies that rescheduled map entries expire as expected.
   * 
   * @throws Exception
   */
  @Test
  public void rescheduledEntryShouldExpire() throws Exception {
    ExpiringMap<String, String> map = ExpiringMap.builder().expiration(100, TimeUnit.MILLISECONDS)
        .build();
    map.put("John", "Doe");
    assertTrue(map.containsKey("John"));
    map.put("John", "Joe");
    Thread.sleep(150);
    assertTrue(map.isEmpty());
  }

  /**
   * Ensures that bulk expiration is supported.
   * 
   * @throws Exception
   */
  @Test
  public void shouldBulkExpire() throws Exception {
    ExpiringMap<String, String> map = ExpiringMap.builder().expiration(100, TimeUnit.MILLISECONDS)
        .build();

    for (int i = 0; i < 100; i++)
      map.put("John" + i, "Joe");

    Thread.sleep(150);
    assertTrue(map.isEmpty());
  }
}<|MERGE_RESOLUTION|>--- conflicted
+++ resolved
@@ -11,11 +11,7 @@
 import java.util.Random;
 import java.util.concurrent.TimeUnit;
 
-<<<<<<< HEAD
-import org.concurrentunit.Examples;
-=======
 import org.concurrentunit.ConcurrentTestCase;
->>>>>>> 66df7fef
 import org.junit.Ignore;
 import org.junit.Test;
 
@@ -25,7 +21,7 @@
 /**
  * Tests {@link ExpiringMap}.
  */
-public class ExpiringMapTest extends Examples {
+public class ExpiringMapTest extends ConcurrentTestCase {
   private static final int VALUE_PREFIX = 12345;
   private static final String KEY_PREFIX = "key prefix:";
 
