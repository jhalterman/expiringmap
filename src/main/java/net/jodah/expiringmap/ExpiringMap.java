package net.jodah.expiringmap;

import java.lang.ref.WeakReference;
import java.util.AbstractCollection;
import java.util.AbstractSet;
import java.util.ArrayList;
import java.util.Collection;
import java.util.HashMap;
import java.util.Iterator;
import java.util.LinkedHashMap;
import java.util.List;
import java.util.Map;
import java.util.NoSuchElementException;
import java.util.Set;
import java.util.SortedSet;
import java.util.concurrent.ConcurrentMap;
import java.util.concurrent.ConcurrentSkipListSet;
import java.util.concurrent.CopyOnWriteArrayList;
import java.util.concurrent.Executors;
import java.util.concurrent.Future;
import java.util.concurrent.ScheduledExecutorService;
import java.util.concurrent.ThreadFactory;
import java.util.concurrent.ThreadPoolExecutor;
import java.util.concurrent.TimeUnit;
import java.util.concurrent.atomic.AtomicLong;
import java.util.concurrent.atomic.AtomicReference;
import java.util.concurrent.locks.Lock;
import java.util.concurrent.locks.ReadWriteLock;
import java.util.concurrent.locks.ReentrantReadWriteLock;

import net.jodah.expiringmap.internal.Assert;
import net.jodah.expiringmap.internal.NamedThreadFactory;

/**
 * A thread-safe map that expires entries. Optional features include expiration policies, variable entry expiration,
 * lazy entry loading, and expiration listeners.
 * 
 * <p>
 * Entries are tracked by expiration time and expired by a single thread.
 * 
 * <p>
 * Expiration listeners are called synchronously as entries are expired and block write operations to the map until they
 * completed. Asynchronous expiration listeners are called on a separate thread pool and do not block map operations.
 * 
 * <p>
 * When variable expiration is disabled (default), put/remove operations have a time complexity <i>O(1)</i>. When
 * variable expiration is enabled, put/remove operations have time complexity of <i>O(log n)</i>.
 * 
 * <p>
 * Example usages:
 * 
 * <pre>
 * {@code 
 * Map<String, Integer> map = ExpiringMap.create(); 
 * Map<String, Integer> map = ExpiringMap.builder().expiration(30, TimeUnit.SECONDS).build();
 * Map<String, Connection> map = ExpiringMap.builder()
 *   .expiration(10, TimeUnit.MINUTES)
 *   .entryLoader(new EntryLoader<String, Connection>() {
 *     public Connection load(String address) {
 *       return new Connection(address);
 *     }
 *   })
 *   .expirationListener(new ExpirationListener<String, Connection>() { 
 *     public void expired(String key, Connection connection) { 
 *       connection.close();
 *     } 
 *   })
 *   .build();
 * }
 * </pre>
 * 
 * @author Jonathan Halterman
 * @param <K> Key type
 * @param <V> Value type
 */
public class ExpiringMap<K, V> implements ConcurrentMap<K, V> {
  static volatile ScheduledExecutorService EXPIRER;
  static volatile ThreadPoolExecutor LISTENER_SERVICE;
  static ThreadFactory THREAD_FACTORY;

  List<ExpirationListener<K, V>> expirationListeners;
  List<ExpirationListener<K, V>> asyncExpirationListeners;
  private AtomicLong expirationNanos;
  private int maxSize;
  private final AtomicReference<ExpirationPolicy> expirationPolicy;
  private final EntryLoader<? super K, ? extends V> entryLoader;
  private final ExpiringEntryLoader<? super K, ? extends V> expiringEntryLoader;
  private final ReadWriteLock readWriteLock = new ReentrantReadWriteLock();
  private final Lock readLock = readWriteLock.readLock();
  private final Lock writeLock = readWriteLock.writeLock();
  /** Guarded by "readWriteLock" */
  private final EntryMap<K, V> entries;
  private final boolean variableExpiration;

  /**
   * Sets the {@link ThreadFactory} that is used to create expiration and listener callback threads for all ExpiringMap
   * instances.
   * 
   * @param threadFactory
   * @throws NullPointerException if {@code threadFactory} is null
   */
  public static void setThreadFactory(ThreadFactory threadFactory) {
    THREAD_FACTORY = Assert.notNull(threadFactory, "threadFactory");
  }

  /**
   * Creates a new instance of ExpiringMap.
   * 
   * @param builder The map builder
   */
  private ExpiringMap(final Builder<K, V> builder) {
    if (EXPIRER == null) {
      synchronized (ExpiringMap.class) {
        if (EXPIRER == null) {
          EXPIRER = Executors.newSingleThreadScheduledExecutor(
              THREAD_FACTORY == null ? new NamedThreadFactory("ExpiringMap-Expirer") : THREAD_FACTORY);
        }
      }
    }

    if (LISTENER_SERVICE == null && builder.asyncExpirationListeners != null)
      initListenerService();

    variableExpiration = builder.variableExpiration;
    entries = variableExpiration ? new EntryTreeHashMap<K, V>() : new EntryLinkedHashMap<K, V>();
    if (builder.expirationListeners != null)
      expirationListeners = new CopyOnWriteArrayList<ExpirationListener<K, V>>(builder.expirationListeners);
    if (builder.asyncExpirationListeners != null)
      asyncExpirationListeners = new CopyOnWriteArrayList<ExpirationListener<K, V>>(builder.asyncExpirationListeners);
    expirationPolicy = new AtomicReference<ExpirationPolicy>(builder.expirationPolicy);
    expirationNanos = new AtomicLong(TimeUnit.NANOSECONDS.convert(builder.duration, builder.timeUnit));
    maxSize = builder.maxSize;
    entryLoader = builder.entryLoader;
    expiringEntryLoader = builder.expiringEntryLoader;
  }

  /**
   * Builds ExpiringMap instances. Defaults to ExpirationPolicy.CREATED, expiration of 60 TimeUnit.SECONDS and
   * a maxSize of Integer.MAX_VALUE.
   */
  public static final class Builder<K, V> {
    private ExpirationPolicy expirationPolicy = ExpirationPolicy.CREATED;
    private List<ExpirationListener<K, V>> expirationListeners;
    private List<ExpirationListener<K, V>> asyncExpirationListeners;
    private TimeUnit timeUnit = TimeUnit.SECONDS;
    private boolean variableExpiration;
    private long duration = 60;
    private int maxSize = Integer.MAX_VALUE;
    private EntryLoader<K, V> entryLoader;
    private ExpiringEntryLoader<K, V> expiringEntryLoader;

    /**
     * Creates a new Builder object.
     */
    private Builder() {
    }

    /**
     * Builds and returns an expiring map.
     * 
     * @param <K1> Key type
     * @param <V1> Value type
     */
    @SuppressWarnings("unchecked")
    public <K1 extends K, V1 extends V> ExpiringMap<K1, V1> build() {
      return new ExpiringMap<K1, V1>((Builder<K1, V1>) this);
    }

    /**
     * Sets the default map entry expiration.
     * 
     * @param duration the length of time after an entry is created that it should be removed
     * @param timeUnit the unit that {@code duration} is expressed in
     * @throws NullPointerException if {@code timeUnit} is null
     */
    public Builder<K, V> expiration(long duration, TimeUnit timeUnit) {
      this.duration = duration;
      this.timeUnit = Assert.notNull(timeUnit, "timeUnit");
      return this;
    }

    /**
     * Sets the maximum size of the map. Once this size has been reached, adding an additional entry will expire the
     * first entry in line for expiration based on the expiration policy.
     *
     * @param maxSize The maximum size of the map.
     */
    public Builder<K, V> maxSize(int maxSize) {
      Assert.operation(maxSize > 0, "maxSize");
      this.maxSize = maxSize;
      return this;
    }

    /**
     * Sets the EntryLoader to use when loading entries. Either an EntryLoader or ExpiringEntryLoader may be set, not
     * both.
     * 
     * @param loader to set
     * @throws NullPointerException if {@code loader} is null
     * @throws IllegalStateException if an {@link #expiringEntryLoader(ExpiringEntryLoader) ExpiringEntryLoader} is set
     */
    @SuppressWarnings("unchecked")
    public <K1 extends K, V1 extends V> Builder<K1, V1> entryLoader(EntryLoader<? super K1, ? super V1> loader) {
      assertNoLoaderSet();
      entryLoader = (EntryLoader<K, V>) Assert.notNull(loader, "loader");
      return (Builder<K1, V1>) this;
    }

    /**
     * Sets the ExpiringEntryLoader to use when loading entries and configures {@link #variableExpiration() variable
     * expiration}. Either an EntryLoader or ExpiringEntryLoader may be set, not both.
     *
     * @param loader to set
     * @throws NullPointerException if {@code loader} is null
     * @throws IllegalStateException if an {@link #entryLoader(EntryLoader) EntryLoader} is set
     */
    @SuppressWarnings("unchecked")
    public <K1 extends K, V1 extends V> Builder<K1, V1> expiringEntryLoader(
        ExpiringEntryLoader<? super K1, ? super V1> loader) {
      assertNoLoaderSet();
      expiringEntryLoader = (ExpiringEntryLoader<K, V>) Assert.notNull(loader, "loader");
      variableExpiration();
      return (Builder<K1, V1>) this;
    }

    /**
     * Configures the expiration listener that will receive notifications upon each map entry's expiration.
     * Notifications are delivered synchronously and block map write operations.
     * 
     * @param listener to set
     * @throws NullPointerException if {@code listener} is null
     */
    @SuppressWarnings("unchecked")
    public <K1 extends K, V1 extends V> Builder<K1, V1> expirationListener(
        ExpirationListener<? super K1, ? super V1> listener) {
      Assert.notNull(listener, "listener");
      if (expirationListeners == null)
        expirationListeners = new ArrayList<ExpirationListener<K, V>>();
      expirationListeners.add((ExpirationListener<K, V>) listener);
      return (Builder<K1, V1>) this;
    }

    /**
     * Configures the expiration listeners which will receive notifications upon each map entry's expiration.
     * Notifications are delivered synchronously and block map write operations.
     * 
     * @param listeners to set
     * @throws NullPointerException if {@code listener} is null
     */
    @SuppressWarnings("unchecked")
    public <K1 extends K, V1 extends V> Builder<K1, V1> expirationListeners(
        List<ExpirationListener<? super K1, ? super V1>> listeners) {
      Assert.notNull(listeners, "listeners");
      if (expirationListeners == null)
        expirationListeners = new ArrayList<ExpirationListener<K, V>>(listeners.size());
      for (ExpirationListener<? super K1, ? super V1> listener : listeners)
        expirationListeners.add((ExpirationListener<K, V>) listener);
      return (Builder<K1, V1>) this;
    }

    /**
     * Configures the expiration listener which will receive asynchronous notifications upon each map entry's
     * expiration.
     * 
     * @param listener to set
     * @throws NullPointerException if {@code listener} is null
     */
    @SuppressWarnings("unchecked")
    public <K1 extends K, V1 extends V> Builder<K1, V1> asyncExpirationListener(
        ExpirationListener<? super K1, ? super V1> listener) {
      Assert.notNull(listener, "listener");
      if (asyncExpirationListeners == null)
        asyncExpirationListeners = new ArrayList<ExpirationListener<K, V>>();
      asyncExpirationListeners.add((ExpirationListener<K, V>) listener);
      return (Builder<K1, V1>) this;
    }

    /**
     * Configures the expiration listeners which will receive asynchronous notifications upon each map entry's
     * expiration.
     * 
     * @param listeners to set
     * @throws NullPointerException if {@code listener} is null
     */
    @SuppressWarnings("unchecked")
    public <K1 extends K, V1 extends V> Builder<K1, V1> asyncExpirationListeners(
        List<ExpirationListener<? super K1, ? super V1>> listeners) {
      Assert.notNull(listeners, "listeners");
      if (asyncExpirationListeners == null)
        asyncExpirationListeners = new ArrayList<ExpirationListener<K, V>>(listeners.size());
      for (ExpirationListener<? super K1, ? super V1> listener : listeners)
        asyncExpirationListeners.add((ExpirationListener<K, V>) listener);
      return (Builder<K1, V1>) this;
    }

    /**
     * Configures the map entry expiration policy.
     * 
     * @param expirationPolicy
     * @throws NullPointerException if {@code expirationPolicy} is null
     */
    public Builder<K, V> expirationPolicy(ExpirationPolicy expirationPolicy) {
      this.expirationPolicy = Assert.notNull(expirationPolicy, "expirationPolicy");
      return this;
    }

    /**
     * Allows for map entries to have individual expirations and for expirations to be changed.
     */
    public Builder<K, V> variableExpiration() {
      variableExpiration = true;
      return this;
    }

    private void assertNoLoaderSet() {
      Assert.state(entryLoader == null && expiringEntryLoader == null,
          "Either entryLoader or expiringEntryLoader may be set, not both");
    }
  }

  /** Entry map definition. */
  private interface EntryMap<K, V> extends Map<K, ExpiringEntry<K, V>> {
    /** Returns the first entry in the map or null if the map is empty. */
    ExpiringEntry<K, V> first();

    /**
     * Reorders the given entry in the map.
     * 
     * @param entry to reorder
     */
    void reorder(ExpiringEntry<K, V> entry);

    /** Returns a values iterator. */
    Iterator<ExpiringEntry<K, V>> valuesIterator();
  }

  /** Entry LinkedHashMap implementation. */
  private static class EntryLinkedHashMap<K, V> extends LinkedHashMap<K, ExpiringEntry<K, V>>
      implements EntryMap<K, V> {
    private static final long serialVersionUID = 1L;

    @Override
    public boolean containsValue(Object value) {
      for (ExpiringEntry<K, V> entry : values()) {
        V v = entry.value;
        if (v == value || (value != null && value.equals(v)))
          return true;
      }
      return false;
    }

    @Override
    public ExpiringEntry<K, V> first() {
      return isEmpty() ? null : values().iterator().next();
    }

    @Override
    public void reorder(ExpiringEntry<K, V> value) {
      remove(value.key);
      value.resetExpiration();
      put(value.key, value);
    }

    @Override
    public Iterator<ExpiringEntry<K, V>> valuesIterator() {
      return values().iterator();
    }

    abstract class AbstractHashIterator {
      private final Iterator<Map.Entry<K, ExpiringEntry<K, V>>> iterator = entrySet().iterator();
      private ExpiringEntry<K, V> next;

      public boolean hasNext() {
        return iterator.hasNext();
      }

      public ExpiringEntry<K, V> getNext() {
        next = iterator.next().getValue();
        return next;
      }

      public void remove() {
        iterator.remove();
      }
    }

    final class KeyIterator extends AbstractHashIterator implements Iterator<K> {
      public final K next() {
        return getNext().key;
      }
    }

    final class ValueIterator extends AbstractHashIterator implements Iterator<V> {
      public final V next() {
        return getNext().value;
      }
    }

    public final class EntryIterator extends AbstractHashIterator implements Iterator<Map.Entry<K, V>> {
      public final Map.Entry<K, V> next() {
        return mapEntryFor(getNext());
      }
    }
  }

  /** Entry TreeHashMap implementation for variable expiration ExpiringMap entries. */
  private static class EntryTreeHashMap<K, V> extends HashMap<K, ExpiringEntry<K, V>> implements EntryMap<K, V> {
    private static final long serialVersionUID = 1L;
    SortedSet<ExpiringEntry<K, V>> sortedSet = new ConcurrentSkipListSet<ExpiringEntry<K, V>>();

    @Override
    public void clear() {
      super.clear();
      sortedSet.clear();
    }

    @Override
    public boolean containsValue(Object value) {
      for (ExpiringEntry<K, V> entry : values()) {
        V v = entry.value;
        if (v == value || (value != null && value.equals(v)))
          return true;
      }
      return false;
    }

    @Override
    public ExpiringEntry<K, V> first() {
      return sortedSet.isEmpty() ? null : sortedSet.first();
    }

    @Override
    public ExpiringEntry<K, V> put(K key, ExpiringEntry<K, V> value) {
      sortedSet.add(value);
      return super.put(key, value);
    }

    @Override
    public ExpiringEntry<K, V> remove(Object key) {
      ExpiringEntry<K, V> entry = super.remove(key);
      if (entry != null)
        sortedSet.remove(entry);
      return entry;
    }

    @Override
    public void reorder(ExpiringEntry<K, V> value) {
      sortedSet.remove(value);
      value.resetExpiration();
      sortedSet.add(value);
    }

    @Override
    public Iterator<ExpiringEntry<K, V>> valuesIterator() {
      return new ExpiringEntryIterator();
    }

    abstract class AbstractHashIterator {
      private final Iterator<ExpiringEntry<K, V>> iterator = sortedSet.iterator();
      protected ExpiringEntry<K, V> next;

      public boolean hasNext() {
        return iterator.hasNext();
      }

      public ExpiringEntry<K, V> getNext() {
        next = iterator.next();
        return next;
      }

      public void remove() {
        EntryTreeHashMap.super.remove(next.key);
        iterator.remove();
      }
    }

    final class ExpiringEntryIterator extends AbstractHashIterator implements Iterator<ExpiringEntry<K, V>> {
      public final ExpiringEntry<K, V> next() {
        return getNext();
      }
    }

    final class KeyIterator extends AbstractHashIterator implements Iterator<K> {
      public final K next() {
        return getNext().key;
      }
    }

    final class ValueIterator extends AbstractHashIterator implements Iterator<V> {
      public final V next() {
        return getNext().value;
      }
    }

    final class EntryIterator extends AbstractHashIterator implements Iterator<Map.Entry<K, V>> {
      public final Map.Entry<K, V> next() {
        return mapEntryFor(getNext());
      }
    }
  }

  /** Expiring map entry implementation. */
  static class ExpiringEntry<K, V> implements Comparable<ExpiringEntry<K, V>> {
    final AtomicLong expirationNanos;
    /** Epoch time at which the entry is expected to expire */
    final AtomicLong expectedExpiration;
    final AtomicReference<ExpirationPolicy> expirationPolicy;
    final K key;
    /** Guarded by "this" */
    volatile Future<?> entryFuture;
    /** Guarded by "this" */
    V value;
    /** Guarded by "this" */
    volatile boolean scheduled;

    /**
     * Creates a new ExpiringEntry object.
     * 
     * @param key for the entry
     * @param value for the entry
     * @param expirationPolicy for the entry
     * @param expirationNanos for the entry
     */
    ExpiringEntry(K key, V value, AtomicReference<ExpirationPolicy> expirationPolicy, AtomicLong expirationNanos) {
      this.key = key;
      this.value = value;
      this.expirationPolicy = expirationPolicy;
      this.expirationNanos = expirationNanos;
      this.expectedExpiration = new AtomicLong();
      resetExpiration();
    }

    @Override
    public int compareTo(ExpiringEntry<K, V> other) {
      if (key.equals(other.key))
        return 0;
      return expectedExpiration.get() < other.expectedExpiration.get() ? -1 : 1;
    }

    @Override
    public int hashCode() {
      final int prime = 31;
      int result = 1;
      result = prime * result + ((key == null) ? 0 : key.hashCode());
      result = prime * result + ((value == null) ? 0 : value.hashCode());
      return result;
    }

    @Override
    public boolean equals(Object obj) {
      if (this == obj)
        return true;
      if (obj == null)
        return false;
      if (getClass() != obj.getClass())
        return false;
      ExpiringEntry<?, ?> other = (ExpiringEntry<?, ?>) obj;
      if (!key.equals(other.key))
        return false;
      if (value == null) {
        if (other.value != null)
          return false;
      } else if (!value.equals(other.value))
        return false;
      return true;
    }

    @Override
    public String toString() {
      return value.toString();
    }

    /**
     * Marks the entry as canceled.
     * 
     * @return true if the entry was scheduled
     */
    synchronized boolean cancel() {
      boolean result = scheduled;
      if (entryFuture != null)
        entryFuture.cancel(false);

      entryFuture = null;
      scheduled = false;
      return result;
    }

    /** Gets the entry value. */
    synchronized V getValue() {
      return value;
    }

    /** Resets the entry's expected expiration. */
    void resetExpiration() {
      expectedExpiration.set(expirationNanos.get() + System.nanoTime());
    }

    /** Marks the entry as scheduled. */
    synchronized void schedule(Future<?> entryFuture) {
      this.entryFuture = entryFuture;
      scheduled = true;
    }

    /** Sets the entry value. */
    synchronized void setValue(V value) {
      this.value = value;
    }
  }

  /**
   * Creates an ExpiringMap builder.
   * 
   * @return New ExpiringMap builder
   */
  public static Builder<Object, Object> builder() {
    return new Builder<Object, Object>();
  }

  /**
   * Creates a new instance of ExpiringMap with ExpirationPolicy.CREATED and an expiration of 60 seconds.
   */
  @SuppressWarnings("unchecked")
  public static <K, V> ExpiringMap<K, V> create() {
    return new ExpiringMap<K, V>((Builder<K, V>) ExpiringMap.builder());
  }

  /**
   * Adds an expiration listener.
   * 
   * @param listener to add
   * @throws NullPointerException if {@code listener} is null
   */
  public synchronized void addExpirationListener(ExpirationListener<K, V> listener) {
    Assert.notNull(listener, "listener");
    if (expirationListeners == null)
      expirationListeners = new CopyOnWriteArrayList<ExpirationListener<K, V>>();
    expirationListeners.add(listener);
  }

  /**
   * Adds an asynchronous expiration listener.
   * 
   * @param listener to add
   * @throws NullPointerException if {@code listener} is null
   */
  public synchronized void addAsyncExpirationListener(ExpirationListener<K, V> listener) {
    Assert.notNull(listener, "listener");
    if (asyncExpirationListeners == null)
      asyncExpirationListeners = new CopyOnWriteArrayList<ExpirationListener<K, V>>();
    asyncExpirationListeners.add(listener);
    // If asyncListener was not added on Builder, LISTENER_SERVICE was not initialized and remain null
    if (LISTENER_SERVICE == null)
      initListenerService();
  }

  @Override
  public void clear() {
    writeLock.lock();
    try {
      for (ExpiringEntry<K, V> entry : entries.values())
        entry.cancel();
      entries.clear();
    } finally {
      writeLock.unlock();
    }
  }

  @Override
  public boolean containsKey(Object key) {
    readLock.lock();
    try {
      return entries.containsKey(key);
    } finally {
      readLock.unlock();
    }
  }

  @Override
  public boolean containsValue(Object value) {
    readLock.lock();
    try {
      return entries.containsValue(value);
    } finally {
      readLock.unlock();
    }
  }

  @Override
  public Set<Map.Entry<K, V>> entrySet() {
    return new AbstractSet<Map.Entry<K, V>>() {
      @Override
      public void clear() {
        ExpiringMap.this.clear();
      }

      @Override
      public boolean contains(Object entry) {
        if (!(entry instanceof Map.Entry))
          return false;
        Map.Entry<?, ?> e = (Map.Entry<?, ?>) entry;
        return containsKey(e.getKey());
      }

      @Override
      public Iterator<Map.Entry<K, V>> iterator() {
        return (entries instanceof EntryLinkedHashMap) ? ((EntryLinkedHashMap<K, V>) entries).new EntryIterator()
            : ((EntryTreeHashMap<K, V>) entries).new EntryIterator();
      }

      @Override
      public boolean remove(Object entry) {
        if (entry instanceof Map.Entry) {
          Map.Entry<?, ?> e = (Map.Entry<?, ?>) entry;
          return ExpiringMap.this.remove(e.getKey()) != null;
        }
        return false;
      }

      @Override
      public int size() {
        return ExpiringMap.this.size();
      }
    };
  }

  @Override
  public boolean equals(Object obj) {
    readLock.lock();
    try {
      return entries.equals(obj);
    } finally {
      readLock.unlock();
    }
  }

  @Override
  @SuppressWarnings("unchecked")
  public V get(Object key) {
    ExpiringEntry<K, V> entry = getEntry(key);

    if (entry == null) {
      return load((K) key);
    } else if (ExpirationPolicy.ACCESSED.equals(entry.expirationPolicy.get()))
      resetEntry(entry, false);

    return entry.getValue();
  }

  private V load(K key) {
    if (entryLoader == null && expiringEntryLoader == null)
      return null;

    writeLock.lock();
    try {
      // Double check for entry
      ExpiringEntry<K, V> entry = getEntry(key);
      if (entry != null)
        return entry.getValue();

      if (entryLoader != null) {
        V value = entryLoader.load(key);
        put(key, value);
        return value;
      } else {
        ExpiringValue<? extends V> expiringValue = expiringEntryLoader.load(key);
        if (expiringValue == null) {
          put(key, null);
          return null;
        } else {
          long duration = expiringValue.getTimeUnit() == null ? expirationNanos.get() : expiringValue.getDuration();
          TimeUnit timeUnit = expiringValue.getTimeUnit() == null ? TimeUnit.NANOSECONDS : expiringValue.getTimeUnit();
          put(key, expiringValue.getValue(), expiringValue.getExpirationPolicy() == null ? expirationPolicy.get()
              : expiringValue.getExpirationPolicy(), duration, timeUnit);
          return expiringValue.getValue();
        }
      }
    } finally {
      writeLock.unlock();
    }
  }

  /**
   * Returns the map's default expiration duration in milliseconds.
   * 
   * @return The expiration duration (milliseconds)
   */
  public long getExpiration() {
    return TimeUnit.NANOSECONDS.toMillis(expirationNanos.get());
  }

  /**
   * Gets the expiration duration in milliseconds for the entry corresponding to the given key.
   * 
   * @param key
   * @return The expiration duration in milliseconds
   * @throws NullPointerException if {@code key} is null
   * @throws NoSuchElementException If no entry exists for the given key
   */
  public long getExpiration(K key) {
    Assert.notNull(key, "key");
    ExpiringEntry<K, V> entry = getEntry(key);
    Assert.element(entry, key);
    return TimeUnit.NANOSECONDS.toMillis(entry.expirationNanos.get());
  }

  /**
   * Gets the ExpirationPolicy for the entry corresponding to the given {@code key}.
   * 
   * @param key
   * @return The ExpirationPolicy for the {@code key}
   * @throws NullPointerException if {@code key} is null
   * @throws NoSuchElementException If no entry exists for the given key
   */
  public ExpirationPolicy getExpirationPolicy(K key) {
    Assert.notNull(key, "key");
    ExpiringEntry<K, V> entry = getEntry(key);
    Assert.element(entry, key);
    return entry.expirationPolicy.get();
  }

  /**
   * Gets the expected expiration, in milliseconds from the current time, for the entry corresponding to the given
   * {@code key}.
   * 
   * @param key
   * @return The expiration duration in milliseconds
   * @throws NullPointerException if {@code key} is null
   * @throws NoSuchElementException If no entry exists for the given key
   */
  public long getExpectedExpiration(K key) {
    Assert.notNull(key, "key");
    ExpiringEntry<K, V> entry = getEntry(key);
    Assert.element(entry, key);
    return TimeUnit.NANOSECONDS.toMillis(entry.expectedExpiration.get() - System.nanoTime());
  }

  /**
   * Gets the maximum size of the map. Once this size has been reached, adding an additional entry will expire the
   * first entry in line for expiration based on the expiration policy.
   *
   * @return The maximum size of the map.
   */
  public int getMaxSize() {
    return maxSize;
  }

  @Override
  public int hashCode() {
    readLock.lock();
    try {
      return entries.hashCode();
    } finally {
      readLock.unlock();
    }
  }

  @Override
  public boolean isEmpty() {
    readLock.lock();
    try {
      return entries.isEmpty();
    } finally {
      readLock.unlock();
    }
  }

  @Override
  public Set<K> keySet() {
    return new AbstractSet<K>() {
      @Override
      public void clear() {
        ExpiringMap.this.clear();
      }

      @Override
      public boolean contains(Object key) {
        return containsKey(key);
      }

      @Override
      public Iterator<K> iterator() {
        return (entries instanceof EntryLinkedHashMap) ? ((EntryLinkedHashMap<K, V>) entries).new KeyIterator()
            : ((EntryTreeHashMap<K, V>) entries).new KeyIterator();
      }

      @Override
      public boolean remove(Object value) {
        return ExpiringMap.this.remove(value) != null;
      }

      @Override
      public int size() {
        return ExpiringMap.this.size();
      }
    };
  }

  /**
   * Puts {@code value} in the map for {@code key}. Resets the entry's expiration unless an entry already exists for the
   * same {@code key} and {@code value}.
   * 
   * @param key to put value for
   * @param value to put for key
   * @return the old value
   * @throws NullPointerException if {@code key} is null
   */
  @Override
  public V put(K key, V value) {
    Assert.notNull(key, "key");
    return putInternal(key, value, expirationPolicy.get(), expirationNanos.get());
  }

  /**
   * @see #put(Object, Object, ExpirationPolicy, long, TimeUnit)
   */
  public V put(K key, V value, ExpirationPolicy expirationPolicy) {
    return put(key, value, expirationPolicy, expirationNanos.get(), TimeUnit.NANOSECONDS);
  }

  /**
   * @see #put(Object, Object, ExpirationPolicy, long, TimeUnit)
   */
  public V put(K key, V value, long duration, TimeUnit timeUnit) {
    return put(key, value, expirationPolicy.get(), duration, timeUnit);
  }

  /**
   * Puts {@code value} in the map for {@code key}. Resets the entry's expiration unless an entry already exists for the
   * same {@code key} and {@code value}. Requires that variable expiration be enabled.
   * 
   * @param key Key to put value for
   * @param value Value to put for key
   * @param duration the length of time after an entry is created that it should be removed
   * @param timeUnit the unit that {@code duration} is expressed in
   * @return the old value
   * @throws UnsupportedOperationException If variable expiration is not enabled
   * @throws NullPointerException if {@code key}, {@code expirationPolicy} or {@code timeUnit} are null
   */
  public V put(K key, V value, ExpirationPolicy expirationPolicy, long duration, TimeUnit timeUnit) {
    Assert.notNull(key, "key");
    Assert.notNull(expirationPolicy, "expirationPolicy");
    Assert.notNull(timeUnit, "timeUnit");
    Assert.operation(variableExpiration, "Variable expiration is not enabled");
    return putInternal(key, value, expirationPolicy, TimeUnit.NANOSECONDS.convert(duration, timeUnit));
  }

  @Override
  public void putAll(Map<? extends K, ? extends V> map) {
    Assert.notNull(map, "map");
    long expiration = expirationNanos.get();
    ExpirationPolicy expirationPolicy = this.expirationPolicy.get();
    writeLock.lock();
    try {
      for (Map.Entry<? extends K, ? extends V> entry : map.entrySet())
        putInternal(entry.getKey(), entry.getValue(), expirationPolicy, expiration);
    } finally {
      writeLock.unlock();
    }
  }

  @Override
  public V putIfAbsent(K key, V value) {
    Assert.notNull(key, "key");
    writeLock.lock();
    try {
      if (!entries.containsKey(key))
        return putInternal(key, value, expirationPolicy.get(), expirationNanos.get());
      else
        return entries.get(key).getValue();
    } finally {
      writeLock.unlock();
    }
  }

  @Override
  public V remove(Object key) {
    Assert.notNull(key, "key");
    writeLock.lock();
    try {
      ExpiringEntry<K, V> entry = entries.remove(key);
      if (entry == null)
        return null;
      if (entry.cancel())
        scheduleEntry(entries.first());
      return entry.getValue();
    } finally {
      writeLock.unlock();
    }
  }

  @Override
  public boolean remove(Object key, Object value) {
    Assert.notNull(key, "key");
    writeLock.lock();
    try {
      ExpiringEntry<K, V> entry = entries.get(key);
      if (entry != null && entry.getValue().equals(value)) {
        entries.remove(key);
        if (entry.cancel())
          scheduleEntry(entries.first());
        return true;
      } else
        return false;
    } finally {
      writeLock.unlock();
    }
  }

  @Override
  public V replace(K key, V value) {
    Assert.notNull(key, "key");
    writeLock.lock();
    try {
      if (entries.containsKey(key)) {
        return putInternal(key, value, expirationPolicy.get(), expirationNanos.get());
      } else
        return null;
    } finally {
      writeLock.unlock();
    }
  }

  @Override
  public boolean replace(K key, V oldValue, V newValue) {
    Assert.notNull(key, "key");
    writeLock.lock();
    try {
      ExpiringEntry<K, V> entry = entries.get(key);
      if (entry != null && entry.getValue().equals(oldValue)) {
        putInternal(key, newValue, expirationPolicy.get(), expirationNanos.get());
        return true;
      } else
        return false;
    } finally {
      writeLock.unlock();
    }
  }

  /**
   * Removes an expiration listener.
   * 
   * @param listener
   * @throws NullPointerException if {@code listener} is null
   */
  public void removeExpirationListener(ExpirationListener<K, V> listener) {
    Assert.notNull(listener, "listener");
    for (int i = 0; i < expirationListeners.size(); i++) {
      if (expirationListeners.get(i).equals(listener)) {
        expirationListeners.remove(i);
        return;
      }
    }
  }

  /**
   * Removes an asynchronous expiration listener.
   * 
   * @param listener
   * @throws NullPointerException if {@code listener} is null
   */
  public void removeAsyncExpirationListener(ExpirationListener<K, V> listener) {
    Assert.notNull(listener, "listener");
    for (int i = 0; i < asyncExpirationListeners.size(); i++) {
      if (asyncExpirationListeners.get(i).equals(listener)) {
        asyncExpirationListeners.remove(i);
        return;
      }
    }
  }

  /**
   * Resets expiration for the entry corresponding to {@code key}.
   * 
   * @param key to reset expiration for
   * @throws NullPointerException if {@code key} is null
   */
  public void resetExpiration(K key) {
    Assert.notNull(key, "key");
    ExpiringEntry<K, V> entry = getEntry(key);
    if (entry != null)
      resetEntry(entry, false);
  }

  /**
   * Sets the expiration duration for the entry corresponding to the given key. Supported only if variable expiration is
   * enabled.
   * 
   * @param key Key to set expiration for
   * @param duration the length of time after an entry is created that it should be removed
   * @param timeUnit the unit that {@code duration} is expressed in
   * @throws NullPointerException if {@code key} or {@code timeUnit} are null
   * @throws UnsupportedOperationException If variable expiration is not enabled
   */
  public void setExpiration(K key, long duration, TimeUnit timeUnit) {
    Assert.notNull(key, "key");
    Assert.notNull(timeUnit, "timeUnit");
    Assert.operation(variableExpiration, "Variable expiration is not enabled");
    writeLock.lock();
    try {
      ExpiringEntry<K, V> entry = entries.get(key);
      if (entry != null) {
        entry.expirationNanos.set(TimeUnit.NANOSECONDS.convert(duration, timeUnit));
        resetEntry(entry, true);
      }
    } finally {
      writeLock.unlock();
    }
  }

  /**
   * Updates the default map entry expiration. Supported only if variable expiration is enabled.
   * 
   * @param duration the length of time after an entry is created that it should be removed
   * @param timeUnit the unit that {@code duration} is expressed in
   * @throws NullPointerException {@code timeUnit} is null
   * @throws UnsupportedOperationException If variable expiration is not enabled
   */
  public void setExpiration(long duration, TimeUnit timeUnit) {
    Assert.notNull(timeUnit, "timeUnit");
    Assert.operation(variableExpiration, "Variable expiration is not enabled");
    expirationNanos.set(TimeUnit.NANOSECONDS.convert(duration, timeUnit));
  }

  /**
   * Sets the global expiration policy for the map. Individual expiration policies may override the global policy.
   * 
   * @param expirationPolicy
   * @throws NullPointerException {@code expirationPolicy} is null
   */
  public void setExpirationPolicy(ExpirationPolicy expirationPolicy) {
    Assert.notNull(expirationPolicy, "expirationPolicy");
    this.expirationPolicy.set(expirationPolicy);
  }

  /**
   * Sets the expiration policy for the entry corresponding to the given key.
   * 
   * @param key to set policy for
   * @param expirationPolicy to set
   * @throws NullPointerException if {@code key} or {@code expirationPolicy} are null
   * @throws UnsupportedOperationException If variable expiration is not enabled
   */
  public void setExpirationPolicy(K key, ExpirationPolicy expirationPolicy) {
    Assert.notNull(key, "key");
    Assert.notNull(expirationPolicy, "expirationPolicy");
    Assert.operation(variableExpiration, "Variable expiration is not enabled");
    ExpiringEntry<K, V> entry = getEntry(key);
    if (entry != null)
      entry.expirationPolicy.set(expirationPolicy);
  }

  /**
   * Sets the maximum size of the map. Once this size has been reached, adding an additional entry will expire the
   * first entry in line for expiration based on the expiration policy.
   *
   * @param maxSize The maximum size of the map.
   */
  public void setMaxSize(int maxSize) {
    Assert.operation(maxSize > 0, "maxSize");
    this.maxSize = maxSize;
  }

  @Override
  public int size() {
    readLock.lock();
    try {
      return entries.size();
    } finally {
      readLock.unlock();
    }
  }

  @Override
  public String toString() {
    readLock.lock();
    try {
      return entries.toString();
    } finally {
      readLock.unlock();
    }
  }

  @Override
  public Collection<V> values() {
    return new AbstractCollection<V>() {
      @Override
      public void clear() {
        ExpiringMap.this.clear();
      }

      @Override
      public boolean contains(Object value) {
        return containsValue(value);
      }

      @Override
      public Iterator<V> iterator() {
        return (entries instanceof EntryLinkedHashMap) ? ((EntryLinkedHashMap<K, V>) entries).new ValueIterator()
            : ((EntryTreeHashMap<K, V>) entries).new ValueIterator();
      }

      @Override
      public int size() {
        return ExpiringMap.this.size();
      }
    };
  }

  /**
   * Notifies expiration listeners that the given entry expired. Must not be called from within a locked context.
   * 
   * @param entry Entry to expire
   */
  void notifyListeners(final ExpiringEntry<K, V> entry) {
    if (asyncExpirationListeners != null)
      for (final ExpirationListener<K, V> listener : asyncExpirationListeners) {
        LISTENER_SERVICE.execute(new Runnable() {
          public void run() {
            try {
              listener.expired(entry.key, entry.getValue());
            } catch (Exception ignoreUserExceptions) {
            }
          }
        });
      }

    if (expirationListeners != null)
      for (final ExpirationListener<K, V> listener : expirationListeners) {
        try {
          listener.expired(entry.key, entry.getValue());
        } catch (Exception ignoreUserExceptions) {
        }
      }
  }

  /**
   * Returns the internal ExpiringEntry for the {@code key}, obtaining a read lock.
   */
  ExpiringEntry<K, V> getEntry(Object key) {
    readLock.lock();
    try {
      return entries.get(key);
    } finally {
      readLock.unlock();
    }
  }

  /**
   * Puts the given key/value in storage, scheduling the new entry for expiration if needed. If a previous value existed
   * for the given key, it is first cancelled and the entries reordered to reflect the new expiration.
   */
  V putInternal(K key, V value, ExpirationPolicy expirationPolicy, long expirationNanos) {
    writeLock.lock();
    try {
      ExpiringEntry<K, V> entry = entries.get(key);
      V oldValue = null;

      if (entry == null) {
        entry = new ExpiringEntry<K, V>(key, value,
            variableExpiration ? new AtomicReference<ExpirationPolicy>(expirationPolicy) : this.expirationPolicy,
            variableExpiration ? new AtomicLong(expirationNanos) : this.expirationNanos);
        if (entries.size() >= maxSize) {
          ExpiringEntry<K, V> expiredEntry = entries.first();
          entries.remove(expiredEntry.key);
          notifyListeners(expiredEntry);
        }
        entries.put(key, entry);
        if (entries.size() == 1 || entries.first().equals(entry))
          scheduleEntry(entry);
      } else {
        oldValue = entry.getValue();
        if (!ExpirationPolicy.ACCESSED.equals(expirationPolicy)
            && ((oldValue == null && value == null) || (oldValue != null && oldValue.equals(value))))
          return value;

        entry.setValue(value);
        resetEntry(entry, false);
      }

      return oldValue;
    } finally {
      writeLock.unlock();
    }
  }

  /**
   * Resets the given entry's schedule canceling any existing scheduled expiration and reordering the entry in the
   * internal map. Schedules the next entry in the map if the given {@code entry} was scheduled or if
   * {@code scheduleNext} is true.
   * 
   * @param entry to reset
   * @param scheduleFirstEntry whether the first entry should be automatically scheduled
   */
  void resetEntry(ExpiringEntry<K, V> entry, boolean scheduleFirstEntry) {
    writeLock.lock();
    try {
      boolean scheduled = entry.cancel();
      entries.reorder(entry);

      if (scheduled || scheduleFirstEntry)
        scheduleEntry(entries.first());
    } finally {
      writeLock.unlock();
    }
  }

  /**
   * Schedules an entry for expiration. Guards against concurrent schedule/schedule, cancel/schedule and schedule/cancel
   * calls.
   * 
   * @param entry Entry to schedule
   */
  void scheduleEntry(ExpiringEntry<K, V> entry) {
    if (entry == null || entry.scheduled)
      return;

    Runnable runnable = null;
    synchronized (entry) {
      if (entry.scheduled)
        return;

      final WeakReference<ExpiringEntry<K, V>> entryReference = new WeakReference<ExpiringEntry<K, V>>(entry);
      runnable = new Runnable() {
        @Override
        public void run() {
          ExpiringEntry<K, V> entry = entryReference.get();

          writeLock.lock();
          try {
            if (entry != null && entry.scheduled) {
              entries.remove(entry.key);
              notifyListeners(entry);
            }

            try {
              // Expires entries and schedules the next entry
              Iterator<ExpiringEntry<K, V>> iterator = entries.valuesIterator();
              boolean schedulePending = true;

              while (iterator.hasNext() && schedulePending) {
                ExpiringEntry<K, V> nextEntry = iterator.next();
                if (nextEntry.expectedExpiration.get() <= System.nanoTime()) {
                  iterator.remove();
                  notifyListeners(nextEntry);
                } else {
                  scheduleEntry(nextEntry);
                  schedulePending = false;
                }
              }
            } catch (NoSuchElementException ignored) {
            }
          } finally {
            writeLock.unlock();
          }
        }
      };

      Future<?> entryFuture = EXPIRER.schedule(runnable, entry.expectedExpiration.get() - System.nanoTime(),
          TimeUnit.NANOSECONDS);
      entry.schedule(entryFuture);
    }
  }

  private static <K, V> Map.Entry<K, V> mapEntryFor(final ExpiringEntry<K, V> entry) {
    return new Map.Entry<K, V>() {
      @Override
      public K getKey() {
        return entry.key;
      }

      @Override
      public V getValue() {
        return entry.value;
      }

      @Override
      public V setValue(V value) {
        throw new UnsupportedOperationException();
      }
    };
  }

<<<<<<< HEAD
  public synchronized static void shutdown() {
    if (EXPIRER != null) {
      EXPIRER.shutdownNow();
      EXPIRER = null;
    }
    if (LISTENER_SERVICE != null) {
      LISTENER_SERVICE.shutdownNow();
      LISTENER_SERVICE = null;
=======
  private void initListenerService() {
    synchronized (ExpiringMap.class) {
      if (LISTENER_SERVICE == null) {
        LISTENER_SERVICE = (ThreadPoolExecutor) Executors.newCachedThreadPool(
            THREAD_FACTORY == null ? new NamedThreadFactory("ExpiringMap-Listener-%s") : THREAD_FACTORY);
      }
>>>>>>> b6a544d6
    }
  }
}
<|MERGE_RESOLUTION|>--- conflicted
+++ resolved
@@ -1,1402 +1,1402 @@
-package net.jodah.expiringmap;
-
-import java.lang.ref.WeakReference;
-import java.util.AbstractCollection;
-import java.util.AbstractSet;
-import java.util.ArrayList;
-import java.util.Collection;
-import java.util.HashMap;
-import java.util.Iterator;
-import java.util.LinkedHashMap;
-import java.util.List;
-import java.util.Map;
-import java.util.NoSuchElementException;
-import java.util.Set;
-import java.util.SortedSet;
-import java.util.concurrent.ConcurrentMap;
-import java.util.concurrent.ConcurrentSkipListSet;
-import java.util.concurrent.CopyOnWriteArrayList;
-import java.util.concurrent.Executors;
-import java.util.concurrent.Future;
-import java.util.concurrent.ScheduledExecutorService;
-import java.util.concurrent.ThreadFactory;
-import java.util.concurrent.ThreadPoolExecutor;
-import java.util.concurrent.TimeUnit;
-import java.util.concurrent.atomic.AtomicLong;
-import java.util.concurrent.atomic.AtomicReference;
-import java.util.concurrent.locks.Lock;
-import java.util.concurrent.locks.ReadWriteLock;
-import java.util.concurrent.locks.ReentrantReadWriteLock;
-
-import net.jodah.expiringmap.internal.Assert;
-import net.jodah.expiringmap.internal.NamedThreadFactory;
-
-/**
- * A thread-safe map that expires entries. Optional features include expiration policies, variable entry expiration,
- * lazy entry loading, and expiration listeners.
- * 
- * <p>
- * Entries are tracked by expiration time and expired by a single thread.
- * 
- * <p>
- * Expiration listeners are called synchronously as entries are expired and block write operations to the map until they
- * completed. Asynchronous expiration listeners are called on a separate thread pool and do not block map operations.
- * 
- * <p>
- * When variable expiration is disabled (default), put/remove operations have a time complexity <i>O(1)</i>. When
- * variable expiration is enabled, put/remove operations have time complexity of <i>O(log n)</i>.
- * 
- * <p>
- * Example usages:
- * 
- * <pre>
- * {@code 
- * Map<String, Integer> map = ExpiringMap.create(); 
- * Map<String, Integer> map = ExpiringMap.builder().expiration(30, TimeUnit.SECONDS).build();
- * Map<String, Connection> map = ExpiringMap.builder()
- *   .expiration(10, TimeUnit.MINUTES)
- *   .entryLoader(new EntryLoader<String, Connection>() {
- *     public Connection load(String address) {
- *       return new Connection(address);
- *     }
- *   })
- *   .expirationListener(new ExpirationListener<String, Connection>() { 
- *     public void expired(String key, Connection connection) { 
- *       connection.close();
- *     } 
- *   })
- *   .build();
- * }
- * </pre>
- * 
- * @author Jonathan Halterman
- * @param <K> Key type
- * @param <V> Value type
- */
-public class ExpiringMap<K, V> implements ConcurrentMap<K, V> {
-  static volatile ScheduledExecutorService EXPIRER;
-  static volatile ThreadPoolExecutor LISTENER_SERVICE;
-  static ThreadFactory THREAD_FACTORY;
-
-  List<ExpirationListener<K, V>> expirationListeners;
-  List<ExpirationListener<K, V>> asyncExpirationListeners;
-  private AtomicLong expirationNanos;
-  private int maxSize;
-  private final AtomicReference<ExpirationPolicy> expirationPolicy;
-  private final EntryLoader<? super K, ? extends V> entryLoader;
-  private final ExpiringEntryLoader<? super K, ? extends V> expiringEntryLoader;
-  private final ReadWriteLock readWriteLock = new ReentrantReadWriteLock();
-  private final Lock readLock = readWriteLock.readLock();
-  private final Lock writeLock = readWriteLock.writeLock();
-  /** Guarded by "readWriteLock" */
-  private final EntryMap<K, V> entries;
-  private final boolean variableExpiration;
-
-  /**
-   * Sets the {@link ThreadFactory} that is used to create expiration and listener callback threads for all ExpiringMap
-   * instances.
-   * 
-   * @param threadFactory
-   * @throws NullPointerException if {@code threadFactory} is null
-   */
-  public static void setThreadFactory(ThreadFactory threadFactory) {
-    THREAD_FACTORY = Assert.notNull(threadFactory, "threadFactory");
-  }
-
-  /**
-   * Creates a new instance of ExpiringMap.
-   * 
-   * @param builder The map builder
-   */
-  private ExpiringMap(final Builder<K, V> builder) {
-    if (EXPIRER == null) {
-      synchronized (ExpiringMap.class) {
-        if (EXPIRER == null) {
-          EXPIRER = Executors.newSingleThreadScheduledExecutor(
-              THREAD_FACTORY == null ? new NamedThreadFactory("ExpiringMap-Expirer") : THREAD_FACTORY);
-        }
-      }
-    }
-
-    if (LISTENER_SERVICE == null && builder.asyncExpirationListeners != null)
-      initListenerService();
-
-    variableExpiration = builder.variableExpiration;
-    entries = variableExpiration ? new EntryTreeHashMap<K, V>() : new EntryLinkedHashMap<K, V>();
-    if (builder.expirationListeners != null)
-      expirationListeners = new CopyOnWriteArrayList<ExpirationListener<K, V>>(builder.expirationListeners);
-    if (builder.asyncExpirationListeners != null)
-      asyncExpirationListeners = new CopyOnWriteArrayList<ExpirationListener<K, V>>(builder.asyncExpirationListeners);
-    expirationPolicy = new AtomicReference<ExpirationPolicy>(builder.expirationPolicy);
-    expirationNanos = new AtomicLong(TimeUnit.NANOSECONDS.convert(builder.duration, builder.timeUnit));
-    maxSize = builder.maxSize;
-    entryLoader = builder.entryLoader;
-    expiringEntryLoader = builder.expiringEntryLoader;
-  }
-
-  /**
-   * Builds ExpiringMap instances. Defaults to ExpirationPolicy.CREATED, expiration of 60 TimeUnit.SECONDS and
-   * a maxSize of Integer.MAX_VALUE.
-   */
-  public static final class Builder<K, V> {
-    private ExpirationPolicy expirationPolicy = ExpirationPolicy.CREATED;
-    private List<ExpirationListener<K, V>> expirationListeners;
-    private List<ExpirationListener<K, V>> asyncExpirationListeners;
-    private TimeUnit timeUnit = TimeUnit.SECONDS;
-    private boolean variableExpiration;
-    private long duration = 60;
-    private int maxSize = Integer.MAX_VALUE;
-    private EntryLoader<K, V> entryLoader;
-    private ExpiringEntryLoader<K, V> expiringEntryLoader;
-
-    /**
-     * Creates a new Builder object.
-     */
-    private Builder() {
-    }
-
-    /**
-     * Builds and returns an expiring map.
-     * 
-     * @param <K1> Key type
-     * @param <V1> Value type
-     */
-    @SuppressWarnings("unchecked")
-    public <K1 extends K, V1 extends V> ExpiringMap<K1, V1> build() {
-      return new ExpiringMap<K1, V1>((Builder<K1, V1>) this);
-    }
-
-    /**
-     * Sets the default map entry expiration.
-     * 
-     * @param duration the length of time after an entry is created that it should be removed
-     * @param timeUnit the unit that {@code duration} is expressed in
-     * @throws NullPointerException if {@code timeUnit} is null
-     */
-    public Builder<K, V> expiration(long duration, TimeUnit timeUnit) {
-      this.duration = duration;
-      this.timeUnit = Assert.notNull(timeUnit, "timeUnit");
-      return this;
-    }
-
-    /**
-     * Sets the maximum size of the map. Once this size has been reached, adding an additional entry will expire the
-     * first entry in line for expiration based on the expiration policy.
-     *
-     * @param maxSize The maximum size of the map.
-     */
-    public Builder<K, V> maxSize(int maxSize) {
-      Assert.operation(maxSize > 0, "maxSize");
-      this.maxSize = maxSize;
-      return this;
-    }
-
-    /**
-     * Sets the EntryLoader to use when loading entries. Either an EntryLoader or ExpiringEntryLoader may be set, not
-     * both.
-     * 
-     * @param loader to set
-     * @throws NullPointerException if {@code loader} is null
-     * @throws IllegalStateException if an {@link #expiringEntryLoader(ExpiringEntryLoader) ExpiringEntryLoader} is set
-     */
-    @SuppressWarnings("unchecked")
-    public <K1 extends K, V1 extends V> Builder<K1, V1> entryLoader(EntryLoader<? super K1, ? super V1> loader) {
-      assertNoLoaderSet();
-      entryLoader = (EntryLoader<K, V>) Assert.notNull(loader, "loader");
-      return (Builder<K1, V1>) this;
-    }
-
-    /**
-     * Sets the ExpiringEntryLoader to use when loading entries and configures {@link #variableExpiration() variable
-     * expiration}. Either an EntryLoader or ExpiringEntryLoader may be set, not both.
-     *
-     * @param loader to set
-     * @throws NullPointerException if {@code loader} is null
-     * @throws IllegalStateException if an {@link #entryLoader(EntryLoader) EntryLoader} is set
-     */
-    @SuppressWarnings("unchecked")
-    public <K1 extends K, V1 extends V> Builder<K1, V1> expiringEntryLoader(
-        ExpiringEntryLoader<? super K1, ? super V1> loader) {
-      assertNoLoaderSet();
-      expiringEntryLoader = (ExpiringEntryLoader<K, V>) Assert.notNull(loader, "loader");
-      variableExpiration();
-      return (Builder<K1, V1>) this;
-    }
-
-    /**
-     * Configures the expiration listener that will receive notifications upon each map entry's expiration.
-     * Notifications are delivered synchronously and block map write operations.
-     * 
-     * @param listener to set
-     * @throws NullPointerException if {@code listener} is null
-     */
-    @SuppressWarnings("unchecked")
-    public <K1 extends K, V1 extends V> Builder<K1, V1> expirationListener(
-        ExpirationListener<? super K1, ? super V1> listener) {
-      Assert.notNull(listener, "listener");
-      if (expirationListeners == null)
-        expirationListeners = new ArrayList<ExpirationListener<K, V>>();
-      expirationListeners.add((ExpirationListener<K, V>) listener);
-      return (Builder<K1, V1>) this;
-    }
-
-    /**
-     * Configures the expiration listeners which will receive notifications upon each map entry's expiration.
-     * Notifications are delivered synchronously and block map write operations.
-     * 
-     * @param listeners to set
-     * @throws NullPointerException if {@code listener} is null
-     */
-    @SuppressWarnings("unchecked")
-    public <K1 extends K, V1 extends V> Builder<K1, V1> expirationListeners(
-        List<ExpirationListener<? super K1, ? super V1>> listeners) {
-      Assert.notNull(listeners, "listeners");
-      if (expirationListeners == null)
-        expirationListeners = new ArrayList<ExpirationListener<K, V>>(listeners.size());
-      for (ExpirationListener<? super K1, ? super V1> listener : listeners)
-        expirationListeners.add((ExpirationListener<K, V>) listener);
-      return (Builder<K1, V1>) this;
-    }
-
-    /**
-     * Configures the expiration listener which will receive asynchronous notifications upon each map entry's
-     * expiration.
-     * 
-     * @param listener to set
-     * @throws NullPointerException if {@code listener} is null
-     */
-    @SuppressWarnings("unchecked")
-    public <K1 extends K, V1 extends V> Builder<K1, V1> asyncExpirationListener(
-        ExpirationListener<? super K1, ? super V1> listener) {
-      Assert.notNull(listener, "listener");
-      if (asyncExpirationListeners == null)
-        asyncExpirationListeners = new ArrayList<ExpirationListener<K, V>>();
-      asyncExpirationListeners.add((ExpirationListener<K, V>) listener);
-      return (Builder<K1, V1>) this;
-    }
-
-    /**
-     * Configures the expiration listeners which will receive asynchronous notifications upon each map entry's
-     * expiration.
-     * 
-     * @param listeners to set
-     * @throws NullPointerException if {@code listener} is null
-     */
-    @SuppressWarnings("unchecked")
-    public <K1 extends K, V1 extends V> Builder<K1, V1> asyncExpirationListeners(
-        List<ExpirationListener<? super K1, ? super V1>> listeners) {
-      Assert.notNull(listeners, "listeners");
-      if (asyncExpirationListeners == null)
-        asyncExpirationListeners = new ArrayList<ExpirationListener<K, V>>(listeners.size());
-      for (ExpirationListener<? super K1, ? super V1> listener : listeners)
-        asyncExpirationListeners.add((ExpirationListener<K, V>) listener);
-      return (Builder<K1, V1>) this;
-    }
-
-    /**
-     * Configures the map entry expiration policy.
-     * 
-     * @param expirationPolicy
-     * @throws NullPointerException if {@code expirationPolicy} is null
-     */
-    public Builder<K, V> expirationPolicy(ExpirationPolicy expirationPolicy) {
-      this.expirationPolicy = Assert.notNull(expirationPolicy, "expirationPolicy");
-      return this;
-    }
-
-    /**
-     * Allows for map entries to have individual expirations and for expirations to be changed.
-     */
-    public Builder<K, V> variableExpiration() {
-      variableExpiration = true;
-      return this;
-    }
-
-    private void assertNoLoaderSet() {
-      Assert.state(entryLoader == null && expiringEntryLoader == null,
-          "Either entryLoader or expiringEntryLoader may be set, not both");
-    }
-  }
-
-  /** Entry map definition. */
-  private interface EntryMap<K, V> extends Map<K, ExpiringEntry<K, V>> {
-    /** Returns the first entry in the map or null if the map is empty. */
-    ExpiringEntry<K, V> first();
-
-    /**
-     * Reorders the given entry in the map.
-     * 
-     * @param entry to reorder
-     */
-    void reorder(ExpiringEntry<K, V> entry);
-
-    /** Returns a values iterator. */
-    Iterator<ExpiringEntry<K, V>> valuesIterator();
-  }
-
-  /** Entry LinkedHashMap implementation. */
-  private static class EntryLinkedHashMap<K, V> extends LinkedHashMap<K, ExpiringEntry<K, V>>
-      implements EntryMap<K, V> {
-    private static final long serialVersionUID = 1L;
-
-    @Override
-    public boolean containsValue(Object value) {
-      for (ExpiringEntry<K, V> entry : values()) {
-        V v = entry.value;
-        if (v == value || (value != null && value.equals(v)))
-          return true;
-      }
-      return false;
-    }
-
-    @Override
-    public ExpiringEntry<K, V> first() {
-      return isEmpty() ? null : values().iterator().next();
-    }
-
-    @Override
-    public void reorder(ExpiringEntry<K, V> value) {
-      remove(value.key);
-      value.resetExpiration();
-      put(value.key, value);
-    }
-
-    @Override
-    public Iterator<ExpiringEntry<K, V>> valuesIterator() {
-      return values().iterator();
-    }
-
-    abstract class AbstractHashIterator {
-      private final Iterator<Map.Entry<K, ExpiringEntry<K, V>>> iterator = entrySet().iterator();
-      private ExpiringEntry<K, V> next;
-
-      public boolean hasNext() {
-        return iterator.hasNext();
-      }
-
-      public ExpiringEntry<K, V> getNext() {
-        next = iterator.next().getValue();
-        return next;
-      }
-
-      public void remove() {
-        iterator.remove();
-      }
-    }
-
-    final class KeyIterator extends AbstractHashIterator implements Iterator<K> {
-      public final K next() {
-        return getNext().key;
-      }
-    }
-
-    final class ValueIterator extends AbstractHashIterator implements Iterator<V> {
-      public final V next() {
-        return getNext().value;
-      }
-    }
-
-    public final class EntryIterator extends AbstractHashIterator implements Iterator<Map.Entry<K, V>> {
-      public final Map.Entry<K, V> next() {
-        return mapEntryFor(getNext());
-      }
-    }
-  }
-
-  /** Entry TreeHashMap implementation for variable expiration ExpiringMap entries. */
-  private static class EntryTreeHashMap<K, V> extends HashMap<K, ExpiringEntry<K, V>> implements EntryMap<K, V> {
-    private static final long serialVersionUID = 1L;
-    SortedSet<ExpiringEntry<K, V>> sortedSet = new ConcurrentSkipListSet<ExpiringEntry<K, V>>();
-
-    @Override
-    public void clear() {
-      super.clear();
-      sortedSet.clear();
-    }
-
-    @Override
-    public boolean containsValue(Object value) {
-      for (ExpiringEntry<K, V> entry : values()) {
-        V v = entry.value;
-        if (v == value || (value != null && value.equals(v)))
-          return true;
-      }
-      return false;
-    }
-
-    @Override
-    public ExpiringEntry<K, V> first() {
-      return sortedSet.isEmpty() ? null : sortedSet.first();
-    }
-
-    @Override
-    public ExpiringEntry<K, V> put(K key, ExpiringEntry<K, V> value) {
-      sortedSet.add(value);
-      return super.put(key, value);
-    }
-
-    @Override
-    public ExpiringEntry<K, V> remove(Object key) {
-      ExpiringEntry<K, V> entry = super.remove(key);
-      if (entry != null)
-        sortedSet.remove(entry);
-      return entry;
-    }
-
-    @Override
-    public void reorder(ExpiringEntry<K, V> value) {
-      sortedSet.remove(value);
-      value.resetExpiration();
-      sortedSet.add(value);
-    }
-
-    @Override
-    public Iterator<ExpiringEntry<K, V>> valuesIterator() {
-      return new ExpiringEntryIterator();
-    }
-
-    abstract class AbstractHashIterator {
-      private final Iterator<ExpiringEntry<K, V>> iterator = sortedSet.iterator();
-      protected ExpiringEntry<K, V> next;
-
-      public boolean hasNext() {
-        return iterator.hasNext();
-      }
-
-      public ExpiringEntry<K, V> getNext() {
-        next = iterator.next();
-        return next;
-      }
-
-      public void remove() {
-        EntryTreeHashMap.super.remove(next.key);
-        iterator.remove();
-      }
-    }
-
-    final class ExpiringEntryIterator extends AbstractHashIterator implements Iterator<ExpiringEntry<K, V>> {
-      public final ExpiringEntry<K, V> next() {
-        return getNext();
-      }
-    }
-
-    final class KeyIterator extends AbstractHashIterator implements Iterator<K> {
-      public final K next() {
-        return getNext().key;
-      }
-    }
-
-    final class ValueIterator extends AbstractHashIterator implements Iterator<V> {
-      public final V next() {
-        return getNext().value;
-      }
-    }
-
-    final class EntryIterator extends AbstractHashIterator implements Iterator<Map.Entry<K, V>> {
-      public final Map.Entry<K, V> next() {
-        return mapEntryFor(getNext());
-      }
-    }
-  }
-
-  /** Expiring map entry implementation. */
-  static class ExpiringEntry<K, V> implements Comparable<ExpiringEntry<K, V>> {
-    final AtomicLong expirationNanos;
-    /** Epoch time at which the entry is expected to expire */
-    final AtomicLong expectedExpiration;
-    final AtomicReference<ExpirationPolicy> expirationPolicy;
-    final K key;
-    /** Guarded by "this" */
-    volatile Future<?> entryFuture;
-    /** Guarded by "this" */
-    V value;
-    /** Guarded by "this" */
-    volatile boolean scheduled;
-
-    /**
-     * Creates a new ExpiringEntry object.
-     * 
-     * @param key for the entry
-     * @param value for the entry
-     * @param expirationPolicy for the entry
-     * @param expirationNanos for the entry
-     */
-    ExpiringEntry(K key, V value, AtomicReference<ExpirationPolicy> expirationPolicy, AtomicLong expirationNanos) {
-      this.key = key;
-      this.value = value;
-      this.expirationPolicy = expirationPolicy;
-      this.expirationNanos = expirationNanos;
-      this.expectedExpiration = new AtomicLong();
-      resetExpiration();
-    }
-
-    @Override
-    public int compareTo(ExpiringEntry<K, V> other) {
-      if (key.equals(other.key))
-        return 0;
-      return expectedExpiration.get() < other.expectedExpiration.get() ? -1 : 1;
-    }
-
-    @Override
-    public int hashCode() {
-      final int prime = 31;
-      int result = 1;
-      result = prime * result + ((key == null) ? 0 : key.hashCode());
-      result = prime * result + ((value == null) ? 0 : value.hashCode());
-      return result;
-    }
-
-    @Override
-    public boolean equals(Object obj) {
-      if (this == obj)
-        return true;
-      if (obj == null)
-        return false;
-      if (getClass() != obj.getClass())
-        return false;
-      ExpiringEntry<?, ?> other = (ExpiringEntry<?, ?>) obj;
-      if (!key.equals(other.key))
-        return false;
-      if (value == null) {
-        if (other.value != null)
-          return false;
-      } else if (!value.equals(other.value))
-        return false;
-      return true;
-    }
-
-    @Override
-    public String toString() {
-      return value.toString();
-    }
-
-    /**
-     * Marks the entry as canceled.
-     * 
-     * @return true if the entry was scheduled
-     */
-    synchronized boolean cancel() {
-      boolean result = scheduled;
-      if (entryFuture != null)
-        entryFuture.cancel(false);
-
-      entryFuture = null;
-      scheduled = false;
-      return result;
-    }
-
-    /** Gets the entry value. */
-    synchronized V getValue() {
-      return value;
-    }
-
-    /** Resets the entry's expected expiration. */
-    void resetExpiration() {
-      expectedExpiration.set(expirationNanos.get() + System.nanoTime());
-    }
-
-    /** Marks the entry as scheduled. */
-    synchronized void schedule(Future<?> entryFuture) {
-      this.entryFuture = entryFuture;
-      scheduled = true;
-    }
-
-    /** Sets the entry value. */
-    synchronized void setValue(V value) {
-      this.value = value;
-    }
-  }
-
-  /**
-   * Creates an ExpiringMap builder.
-   * 
-   * @return New ExpiringMap builder
-   */
-  public static Builder<Object, Object> builder() {
-    return new Builder<Object, Object>();
-  }
-
-  /**
-   * Creates a new instance of ExpiringMap with ExpirationPolicy.CREATED and an expiration of 60 seconds.
-   */
-  @SuppressWarnings("unchecked")
-  public static <K, V> ExpiringMap<K, V> create() {
-    return new ExpiringMap<K, V>((Builder<K, V>) ExpiringMap.builder());
-  }
-
-  /**
-   * Adds an expiration listener.
-   * 
-   * @param listener to add
-   * @throws NullPointerException if {@code listener} is null
-   */
-  public synchronized void addExpirationListener(ExpirationListener<K, V> listener) {
-    Assert.notNull(listener, "listener");
-    if (expirationListeners == null)
-      expirationListeners = new CopyOnWriteArrayList<ExpirationListener<K, V>>();
-    expirationListeners.add(listener);
-  }
-
-  /**
-   * Adds an asynchronous expiration listener.
-   * 
-   * @param listener to add
-   * @throws NullPointerException if {@code listener} is null
-   */
-  public synchronized void addAsyncExpirationListener(ExpirationListener<K, V> listener) {
-    Assert.notNull(listener, "listener");
-    if (asyncExpirationListeners == null)
-      asyncExpirationListeners = new CopyOnWriteArrayList<ExpirationListener<K, V>>();
-    asyncExpirationListeners.add(listener);
-    // If asyncListener was not added on Builder, LISTENER_SERVICE was not initialized and remain null
-    if (LISTENER_SERVICE == null)
-      initListenerService();
-  }
-
-  @Override
-  public void clear() {
-    writeLock.lock();
-    try {
-      for (ExpiringEntry<K, V> entry : entries.values())
-        entry.cancel();
-      entries.clear();
-    } finally {
-      writeLock.unlock();
-    }
-  }
-
-  @Override
-  public boolean containsKey(Object key) {
-    readLock.lock();
-    try {
-      return entries.containsKey(key);
-    } finally {
-      readLock.unlock();
-    }
-  }
-
-  @Override
-  public boolean containsValue(Object value) {
-    readLock.lock();
-    try {
-      return entries.containsValue(value);
-    } finally {
-      readLock.unlock();
-    }
-  }
-
-  @Override
-  public Set<Map.Entry<K, V>> entrySet() {
-    return new AbstractSet<Map.Entry<K, V>>() {
-      @Override
-      public void clear() {
-        ExpiringMap.this.clear();
-      }
-
-      @Override
-      public boolean contains(Object entry) {
-        if (!(entry instanceof Map.Entry))
-          return false;
-        Map.Entry<?, ?> e = (Map.Entry<?, ?>) entry;
-        return containsKey(e.getKey());
-      }
-
-      @Override
-      public Iterator<Map.Entry<K, V>> iterator() {
-        return (entries instanceof EntryLinkedHashMap) ? ((EntryLinkedHashMap<K, V>) entries).new EntryIterator()
-            : ((EntryTreeHashMap<K, V>) entries).new EntryIterator();
-      }
-
-      @Override
-      public boolean remove(Object entry) {
-        if (entry instanceof Map.Entry) {
-          Map.Entry<?, ?> e = (Map.Entry<?, ?>) entry;
-          return ExpiringMap.this.remove(e.getKey()) != null;
-        }
-        return false;
-      }
-
-      @Override
-      public int size() {
-        return ExpiringMap.this.size();
-      }
-    };
-  }
-
-  @Override
-  public boolean equals(Object obj) {
-    readLock.lock();
-    try {
-      return entries.equals(obj);
-    } finally {
-      readLock.unlock();
-    }
-  }
-
-  @Override
-  @SuppressWarnings("unchecked")
-  public V get(Object key) {
-    ExpiringEntry<K, V> entry = getEntry(key);
-
-    if (entry == null) {
-      return load((K) key);
-    } else if (ExpirationPolicy.ACCESSED.equals(entry.expirationPolicy.get()))
-      resetEntry(entry, false);
-
-    return entry.getValue();
-  }
-
-  private V load(K key) {
-    if (entryLoader == null && expiringEntryLoader == null)
-      return null;
-
-    writeLock.lock();
-    try {
-      // Double check for entry
-      ExpiringEntry<K, V> entry = getEntry(key);
-      if (entry != null)
-        return entry.getValue();
-
-      if (entryLoader != null) {
-        V value = entryLoader.load(key);
-        put(key, value);
-        return value;
-      } else {
-        ExpiringValue<? extends V> expiringValue = expiringEntryLoader.load(key);
-        if (expiringValue == null) {
-          put(key, null);
-          return null;
-        } else {
-          long duration = expiringValue.getTimeUnit() == null ? expirationNanos.get() : expiringValue.getDuration();
-          TimeUnit timeUnit = expiringValue.getTimeUnit() == null ? TimeUnit.NANOSECONDS : expiringValue.getTimeUnit();
-          put(key, expiringValue.getValue(), expiringValue.getExpirationPolicy() == null ? expirationPolicy.get()
-              : expiringValue.getExpirationPolicy(), duration, timeUnit);
-          return expiringValue.getValue();
-        }
-      }
-    } finally {
-      writeLock.unlock();
-    }
-  }
-
-  /**
-   * Returns the map's default expiration duration in milliseconds.
-   * 
-   * @return The expiration duration (milliseconds)
-   */
-  public long getExpiration() {
-    return TimeUnit.NANOSECONDS.toMillis(expirationNanos.get());
-  }
-
-  /**
-   * Gets the expiration duration in milliseconds for the entry corresponding to the given key.
-   * 
-   * @param key
-   * @return The expiration duration in milliseconds
-   * @throws NullPointerException if {@code key} is null
-   * @throws NoSuchElementException If no entry exists for the given key
-   */
-  public long getExpiration(K key) {
-    Assert.notNull(key, "key");
-    ExpiringEntry<K, V> entry = getEntry(key);
-    Assert.element(entry, key);
-    return TimeUnit.NANOSECONDS.toMillis(entry.expirationNanos.get());
-  }
-
-  /**
-   * Gets the ExpirationPolicy for the entry corresponding to the given {@code key}.
-   * 
-   * @param key
-   * @return The ExpirationPolicy for the {@code key}
-   * @throws NullPointerException if {@code key} is null
-   * @throws NoSuchElementException If no entry exists for the given key
-   */
-  public ExpirationPolicy getExpirationPolicy(K key) {
-    Assert.notNull(key, "key");
-    ExpiringEntry<K, V> entry = getEntry(key);
-    Assert.element(entry, key);
-    return entry.expirationPolicy.get();
-  }
-
-  /**
-   * Gets the expected expiration, in milliseconds from the current time, for the entry corresponding to the given
-   * {@code key}.
-   * 
-   * @param key
-   * @return The expiration duration in milliseconds
-   * @throws NullPointerException if {@code key} is null
-   * @throws NoSuchElementException If no entry exists for the given key
-   */
-  public long getExpectedExpiration(K key) {
-    Assert.notNull(key, "key");
-    ExpiringEntry<K, V> entry = getEntry(key);
-    Assert.element(entry, key);
-    return TimeUnit.NANOSECONDS.toMillis(entry.expectedExpiration.get() - System.nanoTime());
-  }
-
-  /**
-   * Gets the maximum size of the map. Once this size has been reached, adding an additional entry will expire the
-   * first entry in line for expiration based on the expiration policy.
-   *
-   * @return The maximum size of the map.
-   */
-  public int getMaxSize() {
-    return maxSize;
-  }
-
-  @Override
-  public int hashCode() {
-    readLock.lock();
-    try {
-      return entries.hashCode();
-    } finally {
-      readLock.unlock();
-    }
-  }
-
-  @Override
-  public boolean isEmpty() {
-    readLock.lock();
-    try {
-      return entries.isEmpty();
-    } finally {
-      readLock.unlock();
-    }
-  }
-
-  @Override
-  public Set<K> keySet() {
-    return new AbstractSet<K>() {
-      @Override
-      public void clear() {
-        ExpiringMap.this.clear();
-      }
-
-      @Override
-      public boolean contains(Object key) {
-        return containsKey(key);
-      }
-
-      @Override
-      public Iterator<K> iterator() {
-        return (entries instanceof EntryLinkedHashMap) ? ((EntryLinkedHashMap<K, V>) entries).new KeyIterator()
-            : ((EntryTreeHashMap<K, V>) entries).new KeyIterator();
-      }
-
-      @Override
-      public boolean remove(Object value) {
-        return ExpiringMap.this.remove(value) != null;
-      }
-
-      @Override
-      public int size() {
-        return ExpiringMap.this.size();
-      }
-    };
-  }
-
-  /**
-   * Puts {@code value} in the map for {@code key}. Resets the entry's expiration unless an entry already exists for the
-   * same {@code key} and {@code value}.
-   * 
-   * @param key to put value for
-   * @param value to put for key
-   * @return the old value
-   * @throws NullPointerException if {@code key} is null
-   */
-  @Override
-  public V put(K key, V value) {
-    Assert.notNull(key, "key");
-    return putInternal(key, value, expirationPolicy.get(), expirationNanos.get());
-  }
-
-  /**
-   * @see #put(Object, Object, ExpirationPolicy, long, TimeUnit)
-   */
-  public V put(K key, V value, ExpirationPolicy expirationPolicy) {
-    return put(key, value, expirationPolicy, expirationNanos.get(), TimeUnit.NANOSECONDS);
-  }
-
-  /**
-   * @see #put(Object, Object, ExpirationPolicy, long, TimeUnit)
-   */
-  public V put(K key, V value, long duration, TimeUnit timeUnit) {
-    return put(key, value, expirationPolicy.get(), duration, timeUnit);
-  }
-
-  /**
-   * Puts {@code value} in the map for {@code key}. Resets the entry's expiration unless an entry already exists for the
-   * same {@code key} and {@code value}. Requires that variable expiration be enabled.
-   * 
-   * @param key Key to put value for
-   * @param value Value to put for key
-   * @param duration the length of time after an entry is created that it should be removed
-   * @param timeUnit the unit that {@code duration} is expressed in
-   * @return the old value
-   * @throws UnsupportedOperationException If variable expiration is not enabled
-   * @throws NullPointerException if {@code key}, {@code expirationPolicy} or {@code timeUnit} are null
-   */
-  public V put(K key, V value, ExpirationPolicy expirationPolicy, long duration, TimeUnit timeUnit) {
-    Assert.notNull(key, "key");
-    Assert.notNull(expirationPolicy, "expirationPolicy");
-    Assert.notNull(timeUnit, "timeUnit");
-    Assert.operation(variableExpiration, "Variable expiration is not enabled");
-    return putInternal(key, value, expirationPolicy, TimeUnit.NANOSECONDS.convert(duration, timeUnit));
-  }
-
-  @Override
-  public void putAll(Map<? extends K, ? extends V> map) {
-    Assert.notNull(map, "map");
-    long expiration = expirationNanos.get();
-    ExpirationPolicy expirationPolicy = this.expirationPolicy.get();
-    writeLock.lock();
-    try {
-      for (Map.Entry<? extends K, ? extends V> entry : map.entrySet())
-        putInternal(entry.getKey(), entry.getValue(), expirationPolicy, expiration);
-    } finally {
-      writeLock.unlock();
-    }
-  }
-
-  @Override
-  public V putIfAbsent(K key, V value) {
-    Assert.notNull(key, "key");
-    writeLock.lock();
-    try {
-      if (!entries.containsKey(key))
-        return putInternal(key, value, expirationPolicy.get(), expirationNanos.get());
-      else
-        return entries.get(key).getValue();
-    } finally {
-      writeLock.unlock();
-    }
-  }
-
-  @Override
-  public V remove(Object key) {
-    Assert.notNull(key, "key");
-    writeLock.lock();
-    try {
-      ExpiringEntry<K, V> entry = entries.remove(key);
-      if (entry == null)
-        return null;
-      if (entry.cancel())
-        scheduleEntry(entries.first());
-      return entry.getValue();
-    } finally {
-      writeLock.unlock();
-    }
-  }
-
-  @Override
-  public boolean remove(Object key, Object value) {
-    Assert.notNull(key, "key");
-    writeLock.lock();
-    try {
-      ExpiringEntry<K, V> entry = entries.get(key);
-      if (entry != null && entry.getValue().equals(value)) {
-        entries.remove(key);
-        if (entry.cancel())
-          scheduleEntry(entries.first());
-        return true;
-      } else
-        return false;
-    } finally {
-      writeLock.unlock();
-    }
-  }
-
-  @Override
-  public V replace(K key, V value) {
-    Assert.notNull(key, "key");
-    writeLock.lock();
-    try {
-      if (entries.containsKey(key)) {
-        return putInternal(key, value, expirationPolicy.get(), expirationNanos.get());
-      } else
-        return null;
-    } finally {
-      writeLock.unlock();
-    }
-  }
-
-  @Override
-  public boolean replace(K key, V oldValue, V newValue) {
-    Assert.notNull(key, "key");
-    writeLock.lock();
-    try {
-      ExpiringEntry<K, V> entry = entries.get(key);
-      if (entry != null && entry.getValue().equals(oldValue)) {
-        putInternal(key, newValue, expirationPolicy.get(), expirationNanos.get());
-        return true;
-      } else
-        return false;
-    } finally {
-      writeLock.unlock();
-    }
-  }
-
-  /**
-   * Removes an expiration listener.
-   * 
-   * @param listener
-   * @throws NullPointerException if {@code listener} is null
-   */
-  public void removeExpirationListener(ExpirationListener<K, V> listener) {
-    Assert.notNull(listener, "listener");
-    for (int i = 0; i < expirationListeners.size(); i++) {
-      if (expirationListeners.get(i).equals(listener)) {
-        expirationListeners.remove(i);
-        return;
-      }
-    }
-  }
-
-  /**
-   * Removes an asynchronous expiration listener.
-   * 
-   * @param listener
-   * @throws NullPointerException if {@code listener} is null
-   */
-  public void removeAsyncExpirationListener(ExpirationListener<K, V> listener) {
-    Assert.notNull(listener, "listener");
-    for (int i = 0; i < asyncExpirationListeners.size(); i++) {
-      if (asyncExpirationListeners.get(i).equals(listener)) {
-        asyncExpirationListeners.remove(i);
-        return;
-      }
-    }
-  }
-
-  /**
-   * Resets expiration for the entry corresponding to {@code key}.
-   * 
-   * @param key to reset expiration for
-   * @throws NullPointerException if {@code key} is null
-   */
-  public void resetExpiration(K key) {
-    Assert.notNull(key, "key");
-    ExpiringEntry<K, V> entry = getEntry(key);
-    if (entry != null)
-      resetEntry(entry, false);
-  }
-
-  /**
-   * Sets the expiration duration for the entry corresponding to the given key. Supported only if variable expiration is
-   * enabled.
-   * 
-   * @param key Key to set expiration for
-   * @param duration the length of time after an entry is created that it should be removed
-   * @param timeUnit the unit that {@code duration} is expressed in
-   * @throws NullPointerException if {@code key} or {@code timeUnit} are null
-   * @throws UnsupportedOperationException If variable expiration is not enabled
-   */
-  public void setExpiration(K key, long duration, TimeUnit timeUnit) {
-    Assert.notNull(key, "key");
-    Assert.notNull(timeUnit, "timeUnit");
-    Assert.operation(variableExpiration, "Variable expiration is not enabled");
-    writeLock.lock();
-    try {
-      ExpiringEntry<K, V> entry = entries.get(key);
-      if (entry != null) {
-        entry.expirationNanos.set(TimeUnit.NANOSECONDS.convert(duration, timeUnit));
-        resetEntry(entry, true);
-      }
-    } finally {
-      writeLock.unlock();
-    }
-  }
-
-  /**
-   * Updates the default map entry expiration. Supported only if variable expiration is enabled.
-   * 
-   * @param duration the length of time after an entry is created that it should be removed
-   * @param timeUnit the unit that {@code duration} is expressed in
-   * @throws NullPointerException {@code timeUnit} is null
-   * @throws UnsupportedOperationException If variable expiration is not enabled
-   */
-  public void setExpiration(long duration, TimeUnit timeUnit) {
-    Assert.notNull(timeUnit, "timeUnit");
-    Assert.operation(variableExpiration, "Variable expiration is not enabled");
-    expirationNanos.set(TimeUnit.NANOSECONDS.convert(duration, timeUnit));
-  }
-
-  /**
-   * Sets the global expiration policy for the map. Individual expiration policies may override the global policy.
-   * 
-   * @param expirationPolicy
-   * @throws NullPointerException {@code expirationPolicy} is null
-   */
-  public void setExpirationPolicy(ExpirationPolicy expirationPolicy) {
-    Assert.notNull(expirationPolicy, "expirationPolicy");
-    this.expirationPolicy.set(expirationPolicy);
-  }
-
-  /**
-   * Sets the expiration policy for the entry corresponding to the given key.
-   * 
-   * @param key to set policy for
-   * @param expirationPolicy to set
-   * @throws NullPointerException if {@code key} or {@code expirationPolicy} are null
-   * @throws UnsupportedOperationException If variable expiration is not enabled
-   */
-  public void setExpirationPolicy(K key, ExpirationPolicy expirationPolicy) {
-    Assert.notNull(key, "key");
-    Assert.notNull(expirationPolicy, "expirationPolicy");
-    Assert.operation(variableExpiration, "Variable expiration is not enabled");
-    ExpiringEntry<K, V> entry = getEntry(key);
-    if (entry != null)
-      entry.expirationPolicy.set(expirationPolicy);
-  }
-
-  /**
-   * Sets the maximum size of the map. Once this size has been reached, adding an additional entry will expire the
-   * first entry in line for expiration based on the expiration policy.
-   *
-   * @param maxSize The maximum size of the map.
-   */
-  public void setMaxSize(int maxSize) {
-    Assert.operation(maxSize > 0, "maxSize");
-    this.maxSize = maxSize;
-  }
-
-  @Override
-  public int size() {
-    readLock.lock();
-    try {
-      return entries.size();
-    } finally {
-      readLock.unlock();
-    }
-  }
-
-  @Override
-  public String toString() {
-    readLock.lock();
-    try {
-      return entries.toString();
-    } finally {
-      readLock.unlock();
-    }
-  }
-
-  @Override
-  public Collection<V> values() {
-    return new AbstractCollection<V>() {
-      @Override
-      public void clear() {
-        ExpiringMap.this.clear();
-      }
-
-      @Override
-      public boolean contains(Object value) {
-        return containsValue(value);
-      }
-
-      @Override
-      public Iterator<V> iterator() {
-        return (entries instanceof EntryLinkedHashMap) ? ((EntryLinkedHashMap<K, V>) entries).new ValueIterator()
-            : ((EntryTreeHashMap<K, V>) entries).new ValueIterator();
-      }
-
-      @Override
-      public int size() {
-        return ExpiringMap.this.size();
-      }
-    };
-  }
-
-  /**
-   * Notifies expiration listeners that the given entry expired. Must not be called from within a locked context.
-   * 
-   * @param entry Entry to expire
-   */
-  void notifyListeners(final ExpiringEntry<K, V> entry) {
-    if (asyncExpirationListeners != null)
-      for (final ExpirationListener<K, V> listener : asyncExpirationListeners) {
-        LISTENER_SERVICE.execute(new Runnable() {
-          public void run() {
-            try {
-              listener.expired(entry.key, entry.getValue());
-            } catch (Exception ignoreUserExceptions) {
-            }
-          }
-        });
-      }
-
-    if (expirationListeners != null)
-      for (final ExpirationListener<K, V> listener : expirationListeners) {
-        try {
-          listener.expired(entry.key, entry.getValue());
-        } catch (Exception ignoreUserExceptions) {
-        }
-      }
-  }
-
-  /**
-   * Returns the internal ExpiringEntry for the {@code key}, obtaining a read lock.
-   */
-  ExpiringEntry<K, V> getEntry(Object key) {
-    readLock.lock();
-    try {
-      return entries.get(key);
-    } finally {
-      readLock.unlock();
-    }
-  }
-
-  /**
-   * Puts the given key/value in storage, scheduling the new entry for expiration if needed. If a previous value existed
-   * for the given key, it is first cancelled and the entries reordered to reflect the new expiration.
-   */
-  V putInternal(K key, V value, ExpirationPolicy expirationPolicy, long expirationNanos) {
-    writeLock.lock();
-    try {
-      ExpiringEntry<K, V> entry = entries.get(key);
-      V oldValue = null;
-
-      if (entry == null) {
-        entry = new ExpiringEntry<K, V>(key, value,
-            variableExpiration ? new AtomicReference<ExpirationPolicy>(expirationPolicy) : this.expirationPolicy,
-            variableExpiration ? new AtomicLong(expirationNanos) : this.expirationNanos);
-        if (entries.size() >= maxSize) {
-          ExpiringEntry<K, V> expiredEntry = entries.first();
-          entries.remove(expiredEntry.key);
-          notifyListeners(expiredEntry);
-        }
-        entries.put(key, entry);
-        if (entries.size() == 1 || entries.first().equals(entry))
-          scheduleEntry(entry);
-      } else {
-        oldValue = entry.getValue();
-        if (!ExpirationPolicy.ACCESSED.equals(expirationPolicy)
-            && ((oldValue == null && value == null) || (oldValue != null && oldValue.equals(value))))
-          return value;
-
-        entry.setValue(value);
-        resetEntry(entry, false);
-      }
-
-      return oldValue;
-    } finally {
-      writeLock.unlock();
-    }
-  }
-
-  /**
-   * Resets the given entry's schedule canceling any existing scheduled expiration and reordering the entry in the
-   * internal map. Schedules the next entry in the map if the given {@code entry} was scheduled or if
-   * {@code scheduleNext} is true.
-   * 
-   * @param entry to reset
-   * @param scheduleFirstEntry whether the first entry should be automatically scheduled
-   */
-  void resetEntry(ExpiringEntry<K, V> entry, boolean scheduleFirstEntry) {
-    writeLock.lock();
-    try {
-      boolean scheduled = entry.cancel();
-      entries.reorder(entry);
-
-      if (scheduled || scheduleFirstEntry)
-        scheduleEntry(entries.first());
-    } finally {
-      writeLock.unlock();
-    }
-  }
-
-  /**
-   * Schedules an entry for expiration. Guards against concurrent schedule/schedule, cancel/schedule and schedule/cancel
-   * calls.
-   * 
-   * @param entry Entry to schedule
-   */
-  void scheduleEntry(ExpiringEntry<K, V> entry) {
-    if (entry == null || entry.scheduled)
-      return;
-
-    Runnable runnable = null;
-    synchronized (entry) {
-      if (entry.scheduled)
-        return;
-
-      final WeakReference<ExpiringEntry<K, V>> entryReference = new WeakReference<ExpiringEntry<K, V>>(entry);
-      runnable = new Runnable() {
-        @Override
-        public void run() {
-          ExpiringEntry<K, V> entry = entryReference.get();
-
-          writeLock.lock();
-          try {
-            if (entry != null && entry.scheduled) {
-              entries.remove(entry.key);
-              notifyListeners(entry);
-            }
-
-            try {
-              // Expires entries and schedules the next entry
-              Iterator<ExpiringEntry<K, V>> iterator = entries.valuesIterator();
-              boolean schedulePending = true;
-
-              while (iterator.hasNext() && schedulePending) {
-                ExpiringEntry<K, V> nextEntry = iterator.next();
-                if (nextEntry.expectedExpiration.get() <= System.nanoTime()) {
-                  iterator.remove();
-                  notifyListeners(nextEntry);
-                } else {
-                  scheduleEntry(nextEntry);
-                  schedulePending = false;
-                }
-              }
-            } catch (NoSuchElementException ignored) {
-            }
-          } finally {
-            writeLock.unlock();
-          }
-        }
-      };
-
-      Future<?> entryFuture = EXPIRER.schedule(runnable, entry.expectedExpiration.get() - System.nanoTime(),
-          TimeUnit.NANOSECONDS);
-      entry.schedule(entryFuture);
-    }
-  }
-
-  private static <K, V> Map.Entry<K, V> mapEntryFor(final ExpiringEntry<K, V> entry) {
-    return new Map.Entry<K, V>() {
-      @Override
-      public K getKey() {
-        return entry.key;
-      }
-
-      @Override
-      public V getValue() {
-        return entry.value;
-      }
-
-      @Override
-      public V setValue(V value) {
-        throw new UnsupportedOperationException();
-      }
-    };
-  }
-
-<<<<<<< HEAD
-  public synchronized static void shutdown() {
-    if (EXPIRER != null) {
-      EXPIRER.shutdownNow();
-      EXPIRER = null;
-    }
-    if (LISTENER_SERVICE != null) {
-      LISTENER_SERVICE.shutdownNow();
-      LISTENER_SERVICE = null;
-=======
-  private void initListenerService() {
-    synchronized (ExpiringMap.class) {
-      if (LISTENER_SERVICE == null) {
-        LISTENER_SERVICE = (ThreadPoolExecutor) Executors.newCachedThreadPool(
-            THREAD_FACTORY == null ? new NamedThreadFactory("ExpiringMap-Listener-%s") : THREAD_FACTORY);
-      }
->>>>>>> b6a544d6
-    }
-  }
-}
+package net.jodah.expiringmap;
+
+import java.lang.ref.WeakReference;
+import java.util.AbstractCollection;
+import java.util.AbstractSet;
+import java.util.ArrayList;
+import java.util.Collection;
+import java.util.HashMap;
+import java.util.Iterator;
+import java.util.LinkedHashMap;
+import java.util.List;
+import java.util.Map;
+import java.util.NoSuchElementException;
+import java.util.Set;
+import java.util.SortedSet;
+import java.util.concurrent.ConcurrentMap;
+import java.util.concurrent.ConcurrentSkipListSet;
+import java.util.concurrent.CopyOnWriteArrayList;
+import java.util.concurrent.Executors;
+import java.util.concurrent.Future;
+import java.util.concurrent.ScheduledExecutorService;
+import java.util.concurrent.ThreadFactory;
+import java.util.concurrent.ThreadPoolExecutor;
+import java.util.concurrent.TimeUnit;
+import java.util.concurrent.atomic.AtomicLong;
+import java.util.concurrent.atomic.AtomicReference;
+import java.util.concurrent.locks.Lock;
+import java.util.concurrent.locks.ReadWriteLock;
+import java.util.concurrent.locks.ReentrantReadWriteLock;
+
+import net.jodah.expiringmap.internal.Assert;
+import net.jodah.expiringmap.internal.NamedThreadFactory;
+
+/**
+ * A thread-safe map that expires entries. Optional features include expiration policies, variable entry expiration,
+ * lazy entry loading, and expiration listeners.
+ * 
+ * <p>
+ * Entries are tracked by expiration time and expired by a single thread.
+ * 
+ * <p>
+ * Expiration listeners are called synchronously as entries are expired and block write operations to the map until they
+ * completed. Asynchronous expiration listeners are called on a separate thread pool and do not block map operations.
+ * 
+ * <p>
+ * When variable expiration is disabled (default), put/remove operations have a time complexity <i>O(1)</i>. When
+ * variable expiration is enabled, put/remove operations have time complexity of <i>O(log n)</i>.
+ * 
+ * <p>
+ * Example usages:
+ * 
+ * <pre>
+ * {@code 
+ * Map<String, Integer> map = ExpiringMap.create(); 
+ * Map<String, Integer> map = ExpiringMap.builder().expiration(30, TimeUnit.SECONDS).build();
+ * Map<String, Connection> map = ExpiringMap.builder()
+ *   .expiration(10, TimeUnit.MINUTES)
+ *   .entryLoader(new EntryLoader<String, Connection>() {
+ *     public Connection load(String address) {
+ *       return new Connection(address);
+ *     }
+ *   })
+ *   .expirationListener(new ExpirationListener<String, Connection>() { 
+ *     public void expired(String key, Connection connection) { 
+ *       connection.close();
+ *     } 
+ *   })
+ *   .build();
+ * }
+ * </pre>
+ * 
+ * @author Jonathan Halterman
+ * @param <K> Key type
+ * @param <V> Value type
+ */
+public class ExpiringMap<K, V> implements ConcurrentMap<K, V> {
+  static volatile ScheduledExecutorService EXPIRER;
+  static volatile ThreadPoolExecutor LISTENER_SERVICE;
+  static ThreadFactory THREAD_FACTORY;
+
+  List<ExpirationListener<K, V>> expirationListeners;
+  List<ExpirationListener<K, V>> asyncExpirationListeners;
+  private AtomicLong expirationNanos;
+  private int maxSize;
+  private final AtomicReference<ExpirationPolicy> expirationPolicy;
+  private final EntryLoader<? super K, ? extends V> entryLoader;
+  private final ExpiringEntryLoader<? super K, ? extends V> expiringEntryLoader;
+  private final ReadWriteLock readWriteLock = new ReentrantReadWriteLock();
+  private final Lock readLock = readWriteLock.readLock();
+  private final Lock writeLock = readWriteLock.writeLock();
+  /** Guarded by "readWriteLock" */
+  private final EntryMap<K, V> entries;
+  private final boolean variableExpiration;
+
+  /**
+   * Sets the {@link ThreadFactory} that is used to create expiration and listener callback threads for all ExpiringMap
+   * instances.
+   * 
+   * @param threadFactory
+   * @throws NullPointerException if {@code threadFactory} is null
+   */
+  public static void setThreadFactory(ThreadFactory threadFactory) {
+    THREAD_FACTORY = Assert.notNull(threadFactory, "threadFactory");
+  }
+
+  /**
+   * Creates a new instance of ExpiringMap.
+   * 
+   * @param builder The map builder
+   */
+  private ExpiringMap(final Builder<K, V> builder) {
+    if (EXPIRER == null) {
+      synchronized (ExpiringMap.class) {
+        if (EXPIRER == null) {
+          EXPIRER = Executors.newSingleThreadScheduledExecutor(
+              THREAD_FACTORY == null ? new NamedThreadFactory("ExpiringMap-Expirer") : THREAD_FACTORY);
+        }
+      }
+    }
+
+    if (LISTENER_SERVICE == null && builder.asyncExpirationListeners != null)
+      initListenerService();
+
+    variableExpiration = builder.variableExpiration;
+    entries = variableExpiration ? new EntryTreeHashMap<K, V>() : new EntryLinkedHashMap<K, V>();
+    if (builder.expirationListeners != null)
+      expirationListeners = new CopyOnWriteArrayList<ExpirationListener<K, V>>(builder.expirationListeners);
+    if (builder.asyncExpirationListeners != null)
+      asyncExpirationListeners = new CopyOnWriteArrayList<ExpirationListener<K, V>>(builder.asyncExpirationListeners);
+    expirationPolicy = new AtomicReference<ExpirationPolicy>(builder.expirationPolicy);
+    expirationNanos = new AtomicLong(TimeUnit.NANOSECONDS.convert(builder.duration, builder.timeUnit));
+    maxSize = builder.maxSize;
+    entryLoader = builder.entryLoader;
+    expiringEntryLoader = builder.expiringEntryLoader;
+  }
+
+  /**
+   * Builds ExpiringMap instances. Defaults to ExpirationPolicy.CREATED, expiration of 60 TimeUnit.SECONDS and
+   * a maxSize of Integer.MAX_VALUE.
+   */
+  public static final class Builder<K, V> {
+    private ExpirationPolicy expirationPolicy = ExpirationPolicy.CREATED;
+    private List<ExpirationListener<K, V>> expirationListeners;
+    private List<ExpirationListener<K, V>> asyncExpirationListeners;
+    private TimeUnit timeUnit = TimeUnit.SECONDS;
+    private boolean variableExpiration;
+    private long duration = 60;
+    private int maxSize = Integer.MAX_VALUE;
+    private EntryLoader<K, V> entryLoader;
+    private ExpiringEntryLoader<K, V> expiringEntryLoader;
+
+    /**
+     * Creates a new Builder object.
+     */
+    private Builder() {
+    }
+
+    /**
+     * Builds and returns an expiring map.
+     * 
+     * @param <K1> Key type
+     * @param <V1> Value type
+     */
+    @SuppressWarnings("unchecked")
+    public <K1 extends K, V1 extends V> ExpiringMap<K1, V1> build() {
+      return new ExpiringMap<K1, V1>((Builder<K1, V1>) this);
+    }
+
+    /**
+     * Sets the default map entry expiration.
+     * 
+     * @param duration the length of time after an entry is created that it should be removed
+     * @param timeUnit the unit that {@code duration} is expressed in
+     * @throws NullPointerException if {@code timeUnit} is null
+     */
+    public Builder<K, V> expiration(long duration, TimeUnit timeUnit) {
+      this.duration = duration;
+      this.timeUnit = Assert.notNull(timeUnit, "timeUnit");
+      return this;
+    }
+
+    /**
+     * Sets the maximum size of the map. Once this size has been reached, adding an additional entry will expire the
+     * first entry in line for expiration based on the expiration policy.
+     *
+     * @param maxSize The maximum size of the map.
+     */
+    public Builder<K, V> maxSize(int maxSize) {
+      Assert.operation(maxSize > 0, "maxSize");
+      this.maxSize = maxSize;
+      return this;
+    }
+
+    /**
+     * Sets the EntryLoader to use when loading entries. Either an EntryLoader or ExpiringEntryLoader may be set, not
+     * both.
+     * 
+     * @param loader to set
+     * @throws NullPointerException if {@code loader} is null
+     * @throws IllegalStateException if an {@link #expiringEntryLoader(ExpiringEntryLoader) ExpiringEntryLoader} is set
+     */
+    @SuppressWarnings("unchecked")
+    public <K1 extends K, V1 extends V> Builder<K1, V1> entryLoader(EntryLoader<? super K1, ? super V1> loader) {
+      assertNoLoaderSet();
+      entryLoader = (EntryLoader<K, V>) Assert.notNull(loader, "loader");
+      return (Builder<K1, V1>) this;
+    }
+
+    /**
+     * Sets the ExpiringEntryLoader to use when loading entries and configures {@link #variableExpiration() variable
+     * expiration}. Either an EntryLoader or ExpiringEntryLoader may be set, not both.
+     *
+     * @param loader to set
+     * @throws NullPointerException if {@code loader} is null
+     * @throws IllegalStateException if an {@link #entryLoader(EntryLoader) EntryLoader} is set
+     */
+    @SuppressWarnings("unchecked")
+    public <K1 extends K, V1 extends V> Builder<K1, V1> expiringEntryLoader(
+        ExpiringEntryLoader<? super K1, ? super V1> loader) {
+      assertNoLoaderSet();
+      expiringEntryLoader = (ExpiringEntryLoader<K, V>) Assert.notNull(loader, "loader");
+      variableExpiration();
+      return (Builder<K1, V1>) this;
+    }
+
+    /**
+     * Configures the expiration listener that will receive notifications upon each map entry's expiration.
+     * Notifications are delivered synchronously and block map write operations.
+     * 
+     * @param listener to set
+     * @throws NullPointerException if {@code listener} is null
+     */
+    @SuppressWarnings("unchecked")
+    public <K1 extends K, V1 extends V> Builder<K1, V1> expirationListener(
+        ExpirationListener<? super K1, ? super V1> listener) {
+      Assert.notNull(listener, "listener");
+      if (expirationListeners == null)
+        expirationListeners = new ArrayList<ExpirationListener<K, V>>();
+      expirationListeners.add((ExpirationListener<K, V>) listener);
+      return (Builder<K1, V1>) this;
+    }
+
+    /**
+     * Configures the expiration listeners which will receive notifications upon each map entry's expiration.
+     * Notifications are delivered synchronously and block map write operations.
+     * 
+     * @param listeners to set
+     * @throws NullPointerException if {@code listener} is null
+     */
+    @SuppressWarnings("unchecked")
+    public <K1 extends K, V1 extends V> Builder<K1, V1> expirationListeners(
+        List<ExpirationListener<? super K1, ? super V1>> listeners) {
+      Assert.notNull(listeners, "listeners");
+      if (expirationListeners == null)
+        expirationListeners = new ArrayList<ExpirationListener<K, V>>(listeners.size());
+      for (ExpirationListener<? super K1, ? super V1> listener : listeners)
+        expirationListeners.add((ExpirationListener<K, V>) listener);
+      return (Builder<K1, V1>) this;
+    }
+
+    /**
+     * Configures the expiration listener which will receive asynchronous notifications upon each map entry's
+     * expiration.
+     * 
+     * @param listener to set
+     * @throws NullPointerException if {@code listener} is null
+     */
+    @SuppressWarnings("unchecked")
+    public <K1 extends K, V1 extends V> Builder<K1, V1> asyncExpirationListener(
+        ExpirationListener<? super K1, ? super V1> listener) {
+      Assert.notNull(listener, "listener");
+      if (asyncExpirationListeners == null)
+        asyncExpirationListeners = new ArrayList<ExpirationListener<K, V>>();
+      asyncExpirationListeners.add((ExpirationListener<K, V>) listener);
+      return (Builder<K1, V1>) this;
+    }
+
+    /**
+     * Configures the expiration listeners which will receive asynchronous notifications upon each map entry's
+     * expiration.
+     * 
+     * @param listeners to set
+     * @throws NullPointerException if {@code listener} is null
+     */
+    @SuppressWarnings("unchecked")
+    public <K1 extends K, V1 extends V> Builder<K1, V1> asyncExpirationListeners(
+        List<ExpirationListener<? super K1, ? super V1>> listeners) {
+      Assert.notNull(listeners, "listeners");
+      if (asyncExpirationListeners == null)
+        asyncExpirationListeners = new ArrayList<ExpirationListener<K, V>>(listeners.size());
+      for (ExpirationListener<? super K1, ? super V1> listener : listeners)
+        asyncExpirationListeners.add((ExpirationListener<K, V>) listener);
+      return (Builder<K1, V1>) this;
+    }
+
+    /**
+     * Configures the map entry expiration policy.
+     * 
+     * @param expirationPolicy
+     * @throws NullPointerException if {@code expirationPolicy} is null
+     */
+    public Builder<K, V> expirationPolicy(ExpirationPolicy expirationPolicy) {
+      this.expirationPolicy = Assert.notNull(expirationPolicy, "expirationPolicy");
+      return this;
+    }
+
+    /**
+     * Allows for map entries to have individual expirations and for expirations to be changed.
+     */
+    public Builder<K, V> variableExpiration() {
+      variableExpiration = true;
+      return this;
+    }
+
+    private void assertNoLoaderSet() {
+      Assert.state(entryLoader == null && expiringEntryLoader == null,
+          "Either entryLoader or expiringEntryLoader may be set, not both");
+    }
+  }
+
+  /** Entry map definition. */
+  private interface EntryMap<K, V> extends Map<K, ExpiringEntry<K, V>> {
+    /** Returns the first entry in the map or null if the map is empty. */
+    ExpiringEntry<K, V> first();
+
+    /**
+     * Reorders the given entry in the map.
+     * 
+     * @param entry to reorder
+     */
+    void reorder(ExpiringEntry<K, V> entry);
+
+    /** Returns a values iterator. */
+    Iterator<ExpiringEntry<K, V>> valuesIterator();
+  }
+
+  /** Entry LinkedHashMap implementation. */
+  private static class EntryLinkedHashMap<K, V> extends LinkedHashMap<K, ExpiringEntry<K, V>>
+      implements EntryMap<K, V> {
+    private static final long serialVersionUID = 1L;
+
+    @Override
+    public boolean containsValue(Object value) {
+      for (ExpiringEntry<K, V> entry : values()) {
+        V v = entry.value;
+        if (v == value || (value != null && value.equals(v)))
+          return true;
+      }
+      return false;
+    }
+
+    @Override
+    public ExpiringEntry<K, V> first() {
+      return isEmpty() ? null : values().iterator().next();
+    }
+
+    @Override
+    public void reorder(ExpiringEntry<K, V> value) {
+      remove(value.key);
+      value.resetExpiration();
+      put(value.key, value);
+    }
+
+    @Override
+    public Iterator<ExpiringEntry<K, V>> valuesIterator() {
+      return values().iterator();
+    }
+
+    abstract class AbstractHashIterator {
+      private final Iterator<Map.Entry<K, ExpiringEntry<K, V>>> iterator = entrySet().iterator();
+      private ExpiringEntry<K, V> next;
+
+      public boolean hasNext() {
+        return iterator.hasNext();
+      }
+
+      public ExpiringEntry<K, V> getNext() {
+        next = iterator.next().getValue();
+        return next;
+      }
+
+      public void remove() {
+        iterator.remove();
+      }
+    }
+
+    final class KeyIterator extends AbstractHashIterator implements Iterator<K> {
+      public final K next() {
+        return getNext().key;
+      }
+    }
+
+    final class ValueIterator extends AbstractHashIterator implements Iterator<V> {
+      public final V next() {
+        return getNext().value;
+      }
+    }
+
+    public final class EntryIterator extends AbstractHashIterator implements Iterator<Map.Entry<K, V>> {
+      public final Map.Entry<K, V> next() {
+        return mapEntryFor(getNext());
+      }
+    }
+  }
+
+  /** Entry TreeHashMap implementation for variable expiration ExpiringMap entries. */
+  private static class EntryTreeHashMap<K, V> extends HashMap<K, ExpiringEntry<K, V>> implements EntryMap<K, V> {
+    private static final long serialVersionUID = 1L;
+    SortedSet<ExpiringEntry<K, V>> sortedSet = new ConcurrentSkipListSet<ExpiringEntry<K, V>>();
+
+    @Override
+    public void clear() {
+      super.clear();
+      sortedSet.clear();
+    }
+
+    @Override
+    public boolean containsValue(Object value) {
+      for (ExpiringEntry<K, V> entry : values()) {
+        V v = entry.value;
+        if (v == value || (value != null && value.equals(v)))
+          return true;
+      }
+      return false;
+    }
+
+    @Override
+    public ExpiringEntry<K, V> first() {
+      return sortedSet.isEmpty() ? null : sortedSet.first();
+    }
+
+    @Override
+    public ExpiringEntry<K, V> put(K key, ExpiringEntry<K, V> value) {
+      sortedSet.add(value);
+      return super.put(key, value);
+    }
+
+    @Override
+    public ExpiringEntry<K, V> remove(Object key) {
+      ExpiringEntry<K, V> entry = super.remove(key);
+      if (entry != null)
+        sortedSet.remove(entry);
+      return entry;
+    }
+
+    @Override
+    public void reorder(ExpiringEntry<K, V> value) {
+      sortedSet.remove(value);
+      value.resetExpiration();
+      sortedSet.add(value);
+    }
+
+    @Override
+    public Iterator<ExpiringEntry<K, V>> valuesIterator() {
+      return new ExpiringEntryIterator();
+    }
+
+    abstract class AbstractHashIterator {
+      private final Iterator<ExpiringEntry<K, V>> iterator = sortedSet.iterator();
+      protected ExpiringEntry<K, V> next;
+
+      public boolean hasNext() {
+        return iterator.hasNext();
+      }
+
+      public ExpiringEntry<K, V> getNext() {
+        next = iterator.next();
+        return next;
+      }
+
+      public void remove() {
+        EntryTreeHashMap.super.remove(next.key);
+        iterator.remove();
+      }
+    }
+
+    final class ExpiringEntryIterator extends AbstractHashIterator implements Iterator<ExpiringEntry<K, V>> {
+      public final ExpiringEntry<K, V> next() {
+        return getNext();
+      }
+    }
+
+    final class KeyIterator extends AbstractHashIterator implements Iterator<K> {
+      public final K next() {
+        return getNext().key;
+      }
+    }
+
+    final class ValueIterator extends AbstractHashIterator implements Iterator<V> {
+      public final V next() {
+        return getNext().value;
+      }
+    }
+
+    final class EntryIterator extends AbstractHashIterator implements Iterator<Map.Entry<K, V>> {
+      public final Map.Entry<K, V> next() {
+        return mapEntryFor(getNext());
+      }
+    }
+  }
+
+  /** Expiring map entry implementation. */
+  static class ExpiringEntry<K, V> implements Comparable<ExpiringEntry<K, V>> {
+    final AtomicLong expirationNanos;
+    /** Epoch time at which the entry is expected to expire */
+    final AtomicLong expectedExpiration;
+    final AtomicReference<ExpirationPolicy> expirationPolicy;
+    final K key;
+    /** Guarded by "this" */
+    volatile Future<?> entryFuture;
+    /** Guarded by "this" */
+    V value;
+    /** Guarded by "this" */
+    volatile boolean scheduled;
+
+    /**
+     * Creates a new ExpiringEntry object.
+     * 
+     * @param key for the entry
+     * @param value for the entry
+     * @param expirationPolicy for the entry
+     * @param expirationNanos for the entry
+     */
+    ExpiringEntry(K key, V value, AtomicReference<ExpirationPolicy> expirationPolicy, AtomicLong expirationNanos) {
+      this.key = key;
+      this.value = value;
+      this.expirationPolicy = expirationPolicy;
+      this.expirationNanos = expirationNanos;
+      this.expectedExpiration = new AtomicLong();
+      resetExpiration();
+    }
+
+    @Override
+    public int compareTo(ExpiringEntry<K, V> other) {
+      if (key.equals(other.key))
+        return 0;
+      return expectedExpiration.get() < other.expectedExpiration.get() ? -1 : 1;
+    }
+
+    @Override
+    public int hashCode() {
+      final int prime = 31;
+      int result = 1;
+      result = prime * result + ((key == null) ? 0 : key.hashCode());
+      result = prime * result + ((value == null) ? 0 : value.hashCode());
+      return result;
+    }
+
+    @Override
+    public boolean equals(Object obj) {
+      if (this == obj)
+        return true;
+      if (obj == null)
+        return false;
+      if (getClass() != obj.getClass())
+        return false;
+      ExpiringEntry<?, ?> other = (ExpiringEntry<?, ?>) obj;
+      if (!key.equals(other.key))
+        return false;
+      if (value == null) {
+        if (other.value != null)
+          return false;
+      } else if (!value.equals(other.value))
+        return false;
+      return true;
+    }
+
+    @Override
+    public String toString() {
+      return value.toString();
+    }
+
+    /**
+     * Marks the entry as canceled.
+     * 
+     * @return true if the entry was scheduled
+     */
+    synchronized boolean cancel() {
+      boolean result = scheduled;
+      if (entryFuture != null)
+        entryFuture.cancel(false);
+
+      entryFuture = null;
+      scheduled = false;
+      return result;
+    }
+
+    /** Gets the entry value. */
+    synchronized V getValue() {
+      return value;
+    }
+
+    /** Resets the entry's expected expiration. */
+    void resetExpiration() {
+      expectedExpiration.set(expirationNanos.get() + System.nanoTime());
+    }
+
+    /** Marks the entry as scheduled. */
+    synchronized void schedule(Future<?> entryFuture) {
+      this.entryFuture = entryFuture;
+      scheduled = true;
+    }
+
+    /** Sets the entry value. */
+    synchronized void setValue(V value) {
+      this.value = value;
+    }
+  }
+
+  /**
+   * Creates an ExpiringMap builder.
+   * 
+   * @return New ExpiringMap builder
+   */
+  public static Builder<Object, Object> builder() {
+    return new Builder<Object, Object>();
+  }
+
+  /**
+   * Creates a new instance of ExpiringMap with ExpirationPolicy.CREATED and an expiration of 60 seconds.
+   */
+  @SuppressWarnings("unchecked")
+  public static <K, V> ExpiringMap<K, V> create() {
+    return new ExpiringMap<K, V>((Builder<K, V>) ExpiringMap.builder());
+  }
+
+  /**
+   * Adds an expiration listener.
+   * 
+   * @param listener to add
+   * @throws NullPointerException if {@code listener} is null
+   */
+  public synchronized void addExpirationListener(ExpirationListener<K, V> listener) {
+    Assert.notNull(listener, "listener");
+    if (expirationListeners == null)
+      expirationListeners = new CopyOnWriteArrayList<ExpirationListener<K, V>>();
+    expirationListeners.add(listener);
+  }
+
+  /**
+   * Adds an asynchronous expiration listener.
+   * 
+   * @param listener to add
+   * @throws NullPointerException if {@code listener} is null
+   */
+  public synchronized void addAsyncExpirationListener(ExpirationListener<K, V> listener) {
+    Assert.notNull(listener, "listener");
+    if (asyncExpirationListeners == null)
+      asyncExpirationListeners = new CopyOnWriteArrayList<ExpirationListener<K, V>>();
+    asyncExpirationListeners.add(listener);
+    // If asyncListener was not added on Builder, LISTENER_SERVICE was not initialized and remain null
+    if (LISTENER_SERVICE == null)
+      initListenerService();
+  }
+
+  @Override
+  public void clear() {
+    writeLock.lock();
+    try {
+      for (ExpiringEntry<K, V> entry : entries.values())
+        entry.cancel();
+      entries.clear();
+    } finally {
+      writeLock.unlock();
+    }
+  }
+
+  @Override
+  public boolean containsKey(Object key) {
+    readLock.lock();
+    try {
+      return entries.containsKey(key);
+    } finally {
+      readLock.unlock();
+    }
+  }
+
+  @Override
+  public boolean containsValue(Object value) {
+    readLock.lock();
+    try {
+      return entries.containsValue(value);
+    } finally {
+      readLock.unlock();
+    }
+  }
+
+  @Override
+  public Set<Map.Entry<K, V>> entrySet() {
+    return new AbstractSet<Map.Entry<K, V>>() {
+      @Override
+      public void clear() {
+        ExpiringMap.this.clear();
+      }
+
+      @Override
+      public boolean contains(Object entry) {
+        if (!(entry instanceof Map.Entry))
+          return false;
+        Map.Entry<?, ?> e = (Map.Entry<?, ?>) entry;
+        return containsKey(e.getKey());
+      }
+
+      @Override
+      public Iterator<Map.Entry<K, V>> iterator() {
+        return (entries instanceof EntryLinkedHashMap) ? ((EntryLinkedHashMap<K, V>) entries).new EntryIterator()
+            : ((EntryTreeHashMap<K, V>) entries).new EntryIterator();
+      }
+
+      @Override
+      public boolean remove(Object entry) {
+        if (entry instanceof Map.Entry) {
+          Map.Entry<?, ?> e = (Map.Entry<?, ?>) entry;
+          return ExpiringMap.this.remove(e.getKey()) != null;
+        }
+        return false;
+      }
+
+      @Override
+      public int size() {
+        return ExpiringMap.this.size();
+      }
+    };
+  }
+
+  @Override
+  public boolean equals(Object obj) {
+    readLock.lock();
+    try {
+      return entries.equals(obj);
+    } finally {
+      readLock.unlock();
+    }
+  }
+
+  @Override
+  @SuppressWarnings("unchecked")
+  public V get(Object key) {
+    ExpiringEntry<K, V> entry = getEntry(key);
+
+    if (entry == null) {
+      return load((K) key);
+    } else if (ExpirationPolicy.ACCESSED.equals(entry.expirationPolicy.get()))
+      resetEntry(entry, false);
+
+    return entry.getValue();
+  }
+
+  private V load(K key) {
+    if (entryLoader == null && expiringEntryLoader == null)
+      return null;
+
+    writeLock.lock();
+    try {
+      // Double check for entry
+      ExpiringEntry<K, V> entry = getEntry(key);
+      if (entry != null)
+        return entry.getValue();
+
+      if (entryLoader != null) {
+        V value = entryLoader.load(key);
+        put(key, value);
+        return value;
+      } else {
+        ExpiringValue<? extends V> expiringValue = expiringEntryLoader.load(key);
+        if (expiringValue == null) {
+          put(key, null);
+          return null;
+        } else {
+          long duration = expiringValue.getTimeUnit() == null ? expirationNanos.get() : expiringValue.getDuration();
+          TimeUnit timeUnit = expiringValue.getTimeUnit() == null ? TimeUnit.NANOSECONDS : expiringValue.getTimeUnit();
+          put(key, expiringValue.getValue(), expiringValue.getExpirationPolicy() == null ? expirationPolicy.get()
+              : expiringValue.getExpirationPolicy(), duration, timeUnit);
+          return expiringValue.getValue();
+        }
+      }
+    } finally {
+      writeLock.unlock();
+    }
+  }
+
+  /**
+   * Returns the map's default expiration duration in milliseconds.
+   * 
+   * @return The expiration duration (milliseconds)
+   */
+  public long getExpiration() {
+    return TimeUnit.NANOSECONDS.toMillis(expirationNanos.get());
+  }
+
+  /**
+   * Gets the expiration duration in milliseconds for the entry corresponding to the given key.
+   * 
+   * @param key
+   * @return The expiration duration in milliseconds
+   * @throws NullPointerException if {@code key} is null
+   * @throws NoSuchElementException If no entry exists for the given key
+   */
+  public long getExpiration(K key) {
+    Assert.notNull(key, "key");
+    ExpiringEntry<K, V> entry = getEntry(key);
+    Assert.element(entry, key);
+    return TimeUnit.NANOSECONDS.toMillis(entry.expirationNanos.get());
+  }
+
+  /**
+   * Gets the ExpirationPolicy for the entry corresponding to the given {@code key}.
+   * 
+   * @param key
+   * @return The ExpirationPolicy for the {@code key}
+   * @throws NullPointerException if {@code key} is null
+   * @throws NoSuchElementException If no entry exists for the given key
+   */
+  public ExpirationPolicy getExpirationPolicy(K key) {
+    Assert.notNull(key, "key");
+    ExpiringEntry<K, V> entry = getEntry(key);
+    Assert.element(entry, key);
+    return entry.expirationPolicy.get();
+  }
+
+  /**
+   * Gets the expected expiration, in milliseconds from the current time, for the entry corresponding to the given
+   * {@code key}.
+   * 
+   * @param key
+   * @return The expiration duration in milliseconds
+   * @throws NullPointerException if {@code key} is null
+   * @throws NoSuchElementException If no entry exists for the given key
+   */
+  public long getExpectedExpiration(K key) {
+    Assert.notNull(key, "key");
+    ExpiringEntry<K, V> entry = getEntry(key);
+    Assert.element(entry, key);
+    return TimeUnit.NANOSECONDS.toMillis(entry.expectedExpiration.get() - System.nanoTime());
+  }
+
+  /**
+   * Gets the maximum size of the map. Once this size has been reached, adding an additional entry will expire the
+   * first entry in line for expiration based on the expiration policy.
+   *
+   * @return The maximum size of the map.
+   */
+  public int getMaxSize() {
+    return maxSize;
+  }
+
+  @Override
+  public int hashCode() {
+    readLock.lock();
+    try {
+      return entries.hashCode();
+    } finally {
+      readLock.unlock();
+    }
+  }
+
+  @Override
+  public boolean isEmpty() {
+    readLock.lock();
+    try {
+      return entries.isEmpty();
+    } finally {
+      readLock.unlock();
+    }
+  }
+
+  @Override
+  public Set<K> keySet() {
+    return new AbstractSet<K>() {
+      @Override
+      public void clear() {
+        ExpiringMap.this.clear();
+      }
+
+      @Override
+      public boolean contains(Object key) {
+        return containsKey(key);
+      }
+
+      @Override
+      public Iterator<K> iterator() {
+        return (entries instanceof EntryLinkedHashMap) ? ((EntryLinkedHashMap<K, V>) entries).new KeyIterator()
+            : ((EntryTreeHashMap<K, V>) entries).new KeyIterator();
+      }
+
+      @Override
+      public boolean remove(Object value) {
+        return ExpiringMap.this.remove(value) != null;
+      }
+
+      @Override
+      public int size() {
+        return ExpiringMap.this.size();
+      }
+    };
+  }
+
+  /**
+   * Puts {@code value} in the map for {@code key}. Resets the entry's expiration unless an entry already exists for the
+   * same {@code key} and {@code value}.
+   * 
+   * @param key to put value for
+   * @param value to put for key
+   * @return the old value
+   * @throws NullPointerException if {@code key} is null
+   */
+  @Override
+  public V put(K key, V value) {
+    Assert.notNull(key, "key");
+    return putInternal(key, value, expirationPolicy.get(), expirationNanos.get());
+  }
+
+  /**
+   * @see #put(Object, Object, ExpirationPolicy, long, TimeUnit)
+   */
+  public V put(K key, V value, ExpirationPolicy expirationPolicy) {
+    return put(key, value, expirationPolicy, expirationNanos.get(), TimeUnit.NANOSECONDS);
+  }
+
+  /**
+   * @see #put(Object, Object, ExpirationPolicy, long, TimeUnit)
+   */
+  public V put(K key, V value, long duration, TimeUnit timeUnit) {
+    return put(key, value, expirationPolicy.get(), duration, timeUnit);
+  }
+
+  /**
+   * Puts {@code value} in the map for {@code key}. Resets the entry's expiration unless an entry already exists for the
+   * same {@code key} and {@code value}. Requires that variable expiration be enabled.
+   * 
+   * @param key Key to put value for
+   * @param value Value to put for key
+   * @param duration the length of time after an entry is created that it should be removed
+   * @param timeUnit the unit that {@code duration} is expressed in
+   * @return the old value
+   * @throws UnsupportedOperationException If variable expiration is not enabled
+   * @throws NullPointerException if {@code key}, {@code expirationPolicy} or {@code timeUnit} are null
+   */
+  public V put(K key, V value, ExpirationPolicy expirationPolicy, long duration, TimeUnit timeUnit) {
+    Assert.notNull(key, "key");
+    Assert.notNull(expirationPolicy, "expirationPolicy");
+    Assert.notNull(timeUnit, "timeUnit");
+    Assert.operation(variableExpiration, "Variable expiration is not enabled");
+    return putInternal(key, value, expirationPolicy, TimeUnit.NANOSECONDS.convert(duration, timeUnit));
+  }
+
+  @Override
+  public void putAll(Map<? extends K, ? extends V> map) {
+    Assert.notNull(map, "map");
+    long expiration = expirationNanos.get();
+    ExpirationPolicy expirationPolicy = this.expirationPolicy.get();
+    writeLock.lock();
+    try {
+      for (Map.Entry<? extends K, ? extends V> entry : map.entrySet())
+        putInternal(entry.getKey(), entry.getValue(), expirationPolicy, expiration);
+    } finally {
+      writeLock.unlock();
+    }
+  }
+
+  @Override
+  public V putIfAbsent(K key, V value) {
+    Assert.notNull(key, "key");
+    writeLock.lock();
+    try {
+      if (!entries.containsKey(key))
+        return putInternal(key, value, expirationPolicy.get(), expirationNanos.get());
+      else
+        return entries.get(key).getValue();
+    } finally {
+      writeLock.unlock();
+    }
+  }
+
+  @Override
+  public V remove(Object key) {
+    Assert.notNull(key, "key");
+    writeLock.lock();
+    try {
+      ExpiringEntry<K, V> entry = entries.remove(key);
+      if (entry == null)
+        return null;
+      if (entry.cancel())
+        scheduleEntry(entries.first());
+      return entry.getValue();
+    } finally {
+      writeLock.unlock();
+    }
+  }
+
+  @Override
+  public boolean remove(Object key, Object value) {
+    Assert.notNull(key, "key");
+    writeLock.lock();
+    try {
+      ExpiringEntry<K, V> entry = entries.get(key);
+      if (entry != null && entry.getValue().equals(value)) {
+        entries.remove(key);
+        if (entry.cancel())
+          scheduleEntry(entries.first());
+        return true;
+      } else
+        return false;
+    } finally {
+      writeLock.unlock();
+    }
+  }
+
+  @Override
+  public V replace(K key, V value) {
+    Assert.notNull(key, "key");
+    writeLock.lock();
+    try {
+      if (entries.containsKey(key)) {
+        return putInternal(key, value, expirationPolicy.get(), expirationNanos.get());
+      } else
+        return null;
+    } finally {
+      writeLock.unlock();
+    }
+  }
+
+  @Override
+  public boolean replace(K key, V oldValue, V newValue) {
+    Assert.notNull(key, "key");
+    writeLock.lock();
+    try {
+      ExpiringEntry<K, V> entry = entries.get(key);
+      if (entry != null && entry.getValue().equals(oldValue)) {
+        putInternal(key, newValue, expirationPolicy.get(), expirationNanos.get());
+        return true;
+      } else
+        return false;
+    } finally {
+      writeLock.unlock();
+    }
+  }
+
+  /**
+   * Removes an expiration listener.
+   * 
+   * @param listener
+   * @throws NullPointerException if {@code listener} is null
+   */
+  public void removeExpirationListener(ExpirationListener<K, V> listener) {
+    Assert.notNull(listener, "listener");
+    for (int i = 0; i < expirationListeners.size(); i++) {
+      if (expirationListeners.get(i).equals(listener)) {
+        expirationListeners.remove(i);
+        return;
+      }
+    }
+  }
+
+  /**
+   * Removes an asynchronous expiration listener.
+   * 
+   * @param listener
+   * @throws NullPointerException if {@code listener} is null
+   */
+  public void removeAsyncExpirationListener(ExpirationListener<K, V> listener) {
+    Assert.notNull(listener, "listener");
+    for (int i = 0; i < asyncExpirationListeners.size(); i++) {
+      if (asyncExpirationListeners.get(i).equals(listener)) {
+        asyncExpirationListeners.remove(i);
+        return;
+      }
+    }
+  }
+
+  /**
+   * Resets expiration for the entry corresponding to {@code key}.
+   * 
+   * @param key to reset expiration for
+   * @throws NullPointerException if {@code key} is null
+   */
+  public void resetExpiration(K key) {
+    Assert.notNull(key, "key");
+    ExpiringEntry<K, V> entry = getEntry(key);
+    if (entry != null)
+      resetEntry(entry, false);
+  }
+
+  /**
+   * Sets the expiration duration for the entry corresponding to the given key. Supported only if variable expiration is
+   * enabled.
+   * 
+   * @param key Key to set expiration for
+   * @param duration the length of time after an entry is created that it should be removed
+   * @param timeUnit the unit that {@code duration} is expressed in
+   * @throws NullPointerException if {@code key} or {@code timeUnit} are null
+   * @throws UnsupportedOperationException If variable expiration is not enabled
+   */
+  public void setExpiration(K key, long duration, TimeUnit timeUnit) {
+    Assert.notNull(key, "key");
+    Assert.notNull(timeUnit, "timeUnit");
+    Assert.operation(variableExpiration, "Variable expiration is not enabled");
+    writeLock.lock();
+    try {
+      ExpiringEntry<K, V> entry = entries.get(key);
+      if (entry != null) {
+        entry.expirationNanos.set(TimeUnit.NANOSECONDS.convert(duration, timeUnit));
+        resetEntry(entry, true);
+      }
+    } finally {
+      writeLock.unlock();
+    }
+  }
+
+  /**
+   * Updates the default map entry expiration. Supported only if variable expiration is enabled.
+   * 
+   * @param duration the length of time after an entry is created that it should be removed
+   * @param timeUnit the unit that {@code duration} is expressed in
+   * @throws NullPointerException {@code timeUnit} is null
+   * @throws UnsupportedOperationException If variable expiration is not enabled
+   */
+  public void setExpiration(long duration, TimeUnit timeUnit) {
+    Assert.notNull(timeUnit, "timeUnit");
+    Assert.operation(variableExpiration, "Variable expiration is not enabled");
+    expirationNanos.set(TimeUnit.NANOSECONDS.convert(duration, timeUnit));
+  }
+
+  /**
+   * Sets the global expiration policy for the map. Individual expiration policies may override the global policy.
+   * 
+   * @param expirationPolicy
+   * @throws NullPointerException {@code expirationPolicy} is null
+   */
+  public void setExpirationPolicy(ExpirationPolicy expirationPolicy) {
+    Assert.notNull(expirationPolicy, "expirationPolicy");
+    this.expirationPolicy.set(expirationPolicy);
+  }
+
+  /**
+   * Sets the expiration policy for the entry corresponding to the given key.
+   * 
+   * @param key to set policy for
+   * @param expirationPolicy to set
+   * @throws NullPointerException if {@code key} or {@code expirationPolicy} are null
+   * @throws UnsupportedOperationException If variable expiration is not enabled
+   */
+  public void setExpirationPolicy(K key, ExpirationPolicy expirationPolicy) {
+    Assert.notNull(key, "key");
+    Assert.notNull(expirationPolicy, "expirationPolicy");
+    Assert.operation(variableExpiration, "Variable expiration is not enabled");
+    ExpiringEntry<K, V> entry = getEntry(key);
+    if (entry != null)
+      entry.expirationPolicy.set(expirationPolicy);
+  }
+
+  /**
+   * Sets the maximum size of the map. Once this size has been reached, adding an additional entry will expire the
+   * first entry in line for expiration based on the expiration policy.
+   *
+   * @param maxSize The maximum size of the map.
+   */
+  public void setMaxSize(int maxSize) {
+    Assert.operation(maxSize > 0, "maxSize");
+    this.maxSize = maxSize;
+  }
+
+  @Override
+  public int size() {
+    readLock.lock();
+    try {
+      return entries.size();
+    } finally {
+      readLock.unlock();
+    }
+  }
+
+  @Override
+  public String toString() {
+    readLock.lock();
+    try {
+      return entries.toString();
+    } finally {
+      readLock.unlock();
+    }
+  }
+
+  @Override
+  public Collection<V> values() {
+    return new AbstractCollection<V>() {
+      @Override
+      public void clear() {
+        ExpiringMap.this.clear();
+      }
+
+      @Override
+      public boolean contains(Object value) {
+        return containsValue(value);
+      }
+
+      @Override
+      public Iterator<V> iterator() {
+        return (entries instanceof EntryLinkedHashMap) ? ((EntryLinkedHashMap<K, V>) entries).new ValueIterator()
+            : ((EntryTreeHashMap<K, V>) entries).new ValueIterator();
+      }
+
+      @Override
+      public int size() {
+        return ExpiringMap.this.size();
+      }
+    };
+  }
+
+  /**
+   * Notifies expiration listeners that the given entry expired. Must not be called from within a locked context.
+   * 
+   * @param entry Entry to expire
+   */
+  void notifyListeners(final ExpiringEntry<K, V> entry) {
+    if (asyncExpirationListeners != null)
+      for (final ExpirationListener<K, V> listener : asyncExpirationListeners) {
+        LISTENER_SERVICE.execute(new Runnable() {
+          public void run() {
+            try {
+              listener.expired(entry.key, entry.getValue());
+            } catch (Exception ignoreUserExceptions) {
+            }
+          }
+        });
+      }
+
+    if (expirationListeners != null)
+      for (final ExpirationListener<K, V> listener : expirationListeners) {
+        try {
+          listener.expired(entry.key, entry.getValue());
+        } catch (Exception ignoreUserExceptions) {
+        }
+      }
+  }
+
+  /**
+   * Returns the internal ExpiringEntry for the {@code key}, obtaining a read lock.
+   */
+  ExpiringEntry<K, V> getEntry(Object key) {
+    readLock.lock();
+    try {
+      return entries.get(key);
+    } finally {
+      readLock.unlock();
+    }
+  }
+
+  /**
+   * Puts the given key/value in storage, scheduling the new entry for expiration if needed. If a previous value existed
+   * for the given key, it is first cancelled and the entries reordered to reflect the new expiration.
+   */
+  V putInternal(K key, V value, ExpirationPolicy expirationPolicy, long expirationNanos) {
+    writeLock.lock();
+    try {
+      ExpiringEntry<K, V> entry = entries.get(key);
+      V oldValue = null;
+
+      if (entry == null) {
+        entry = new ExpiringEntry<K, V>(key, value,
+            variableExpiration ? new AtomicReference<ExpirationPolicy>(expirationPolicy) : this.expirationPolicy,
+            variableExpiration ? new AtomicLong(expirationNanos) : this.expirationNanos);
+        if (entries.size() >= maxSize) {
+          ExpiringEntry<K, V> expiredEntry = entries.first();
+          entries.remove(expiredEntry.key);
+          notifyListeners(expiredEntry);
+        }
+        entries.put(key, entry);
+        if (entries.size() == 1 || entries.first().equals(entry))
+          scheduleEntry(entry);
+      } else {
+        oldValue = entry.getValue();
+        if (!ExpirationPolicy.ACCESSED.equals(expirationPolicy)
+            && ((oldValue == null && value == null) || (oldValue != null && oldValue.equals(value))))
+          return value;
+
+        entry.setValue(value);
+        resetEntry(entry, false);
+      }
+
+      return oldValue;
+    } finally {
+      writeLock.unlock();
+    }
+  }
+
+  /**
+   * Resets the given entry's schedule canceling any existing scheduled expiration and reordering the entry in the
+   * internal map. Schedules the next entry in the map if the given {@code entry} was scheduled or if
+   * {@code scheduleNext} is true.
+   * 
+   * @param entry to reset
+   * @param scheduleFirstEntry whether the first entry should be automatically scheduled
+   */
+  void resetEntry(ExpiringEntry<K, V> entry, boolean scheduleFirstEntry) {
+    writeLock.lock();
+    try {
+      boolean scheduled = entry.cancel();
+      entries.reorder(entry);
+
+      if (scheduled || scheduleFirstEntry)
+        scheduleEntry(entries.first());
+    } finally {
+      writeLock.unlock();
+    }
+  }
+
+  /**
+   * Schedules an entry for expiration. Guards against concurrent schedule/schedule, cancel/schedule and schedule/cancel
+   * calls.
+   * 
+   * @param entry Entry to schedule
+   */
+  void scheduleEntry(ExpiringEntry<K, V> entry) {
+    if (entry == null || entry.scheduled)
+      return;
+
+    Runnable runnable = null;
+    synchronized (entry) {
+      if (entry.scheduled)
+        return;
+
+      final WeakReference<ExpiringEntry<K, V>> entryReference = new WeakReference<ExpiringEntry<K, V>>(entry);
+      runnable = new Runnable() {
+        @Override
+        public void run() {
+          ExpiringEntry<K, V> entry = entryReference.get();
+
+          writeLock.lock();
+          try {
+            if (entry != null && entry.scheduled) {
+              entries.remove(entry.key);
+              notifyListeners(entry);
+            }
+
+            try {
+              // Expires entries and schedules the next entry
+              Iterator<ExpiringEntry<K, V>> iterator = entries.valuesIterator();
+              boolean schedulePending = true;
+
+              while (iterator.hasNext() && schedulePending) {
+                ExpiringEntry<K, V> nextEntry = iterator.next();
+                if (nextEntry.expectedExpiration.get() <= System.nanoTime()) {
+                  iterator.remove();
+                  notifyListeners(nextEntry);
+                } else {
+                  scheduleEntry(nextEntry);
+                  schedulePending = false;
+                }
+              }
+            } catch (NoSuchElementException ignored) {
+            }
+          } finally {
+            writeLock.unlock();
+          }
+        }
+      };
+
+      Future<?> entryFuture = EXPIRER.schedule(runnable, entry.expectedExpiration.get() - System.nanoTime(),
+          TimeUnit.NANOSECONDS);
+      entry.schedule(entryFuture);
+    }
+  }
+
+  private static <K, V> Map.Entry<K, V> mapEntryFor(final ExpiringEntry<K, V> entry) {
+    return new Map.Entry<K, V>() {
+      @Override
+      public K getKey() {
+        return entry.key;
+      }
+
+      @Override
+      public V getValue() {
+        return entry.value;
+      }
+
+      @Override
+      public V setValue(V value) {
+        throw new UnsupportedOperationException();
+      }
+    };
+  }
+
+  private void initListenerService() {
+    synchronized (ExpiringMap.class) {
+      if (LISTENER_SERVICE == null) {
+        LISTENER_SERVICE = (ThreadPoolExecutor) Executors.newCachedThreadPool(
+                THREAD_FACTORY == null ? new NamedThreadFactory("ExpiringMap-Listener-%s") : THREAD_FACTORY);
+      }
+    }
+  }
+
+  public synchronized static void shutdown() {
+    if (EXPIRER != null) {
+      EXPIRER.shutdownNow();
+      EXPIRER = null;
+    }
+    if (LISTENER_SERVICE != null) {
+      LISTENER_SERVICE.shutdownNow();
+      LISTENER_SERVICE = null;
+    }
+  }
+}